--- conflicted
+++ resolved
@@ -106,10 +106,9 @@
 struct PolicyIndex {
     namespace: String,
     cluster_info: Arc<ClusterInfo>,
-<<<<<<< HEAD
-
-    servers: HashMap<String, server::Meta>,
-    server_authorizations: HashMap<String, server_authorization::Meta>,
+
+    servers: HashMap<String, server::Server>,
+    server_authorizations: HashMap<String, server_authorization::ServerAuthz>,
 
     authorization_policies: HashMap<String, authorization_policy::Spec>,
 }
@@ -118,10 +117,6 @@
 struct AuthenticationIndex {
     meshtls: HashMap<String, meshtls_authentication::Spec>,
     network: HashMap<String, network_authentication::Spec>,
-=======
-    servers: HashMap<String, server::Server>,
-    server_authorizations: HashMap<String, server_authorization::ServerAuthz>,
->>>>>>> f7c59ab7
 }
 
 // === impl Index ===
@@ -225,14 +220,8 @@
     fn apply(&mut self, srv: k8s::policy::Server) {
         let namespace = srv.namespace().expect("server must be namespaced");
         let name = srv.name();
-<<<<<<< HEAD
-        let server = server::Meta::from_resource(srv, &self.cluster_info);
+        let server = server::Server::from_resource(srv, &self.cluster_info);
         self.ns_or_default_with_reindex(namespace, |ns| ns.policy.update_server(name, server))
-=======
-        let server = server::Server::from_resource(srv, &self.cluster_info);
-        self.namespaces
-            .get_or_default_with_reindex(namespace, |ns| ns.policy.update_server(name, server))
->>>>>>> f7c59ab7
     }
 
     fn delete(&mut self, namespace: String, name: String) {
@@ -264,20 +253,8 @@
         }
 
         for (namespace, Ns { added, removed }) in updates_by_ns.into_iter() {
-<<<<<<< HEAD
-            self.ns_or_default_with_reindex(namespace, |ns| {
-                let mut changed = !removed.is_empty();
-                for name in removed.into_iter() {
-                    ns.policy.servers.remove(&name);
-                }
-                for (name, server) in added.into_iter() {
-                    changed = ns.policy.update_server(name, server) || changed;
-                }
-                changed
-            })
-=======
             if added.is_empty() {
-                self.namespaces.get_with_reindex(namespace, |ns| {
+                self.ns_with_reindex(namespace, |ns| {
                     let changed = !removed.is_empty();
                     for name in removed.into_iter() {
                         ns.policy.servers.remove(&name);
@@ -285,19 +262,17 @@
                     changed
                 });
             } else {
-                self.namespaces
-                    .get_or_default_with_reindex(namespace, |ns| {
-                        let mut changed = !removed.is_empty();
-                        for name in removed.into_iter() {
-                            ns.policy.servers.remove(&name);
-                        }
-                        for (name, server) in added.into_iter() {
-                            changed = ns.policy.update_server(name, server) || changed;
-                        }
-                        changed
-                    });
-            }
->>>>>>> f7c59ab7
+                self.ns_or_default_with_reindex(namespace, |ns| {
+                    let mut changed = !removed.is_empty();
+                    for name in removed.into_iter() {
+                        ns.policy.servers.remove(&name);
+                    }
+                    for (name, server) in added.into_iter() {
+                        changed = ns.policy.update_server(name, server) || changed;
+                    }
+                    changed
+                });
+            }
         }
     }
 }
@@ -306,19 +281,10 @@
     fn apply(&mut self, saz: k8s::policy::ServerAuthorization) {
         let namespace = saz.namespace().unwrap();
         let name = saz.name();
-<<<<<<< HEAD
-        match server_authorization::Meta::from_resource(saz, &self.cluster_info) {
+        match server_authorization::ServerAuthz::from_resource(saz, &self.cluster_info) {
             Ok(meta) => self.ns_or_default_with_reindex(namespace, move |ns| {
                 ns.policy.update_server_authz(name, meta)
             }),
-=======
-        match server_authorization::ServerAuthz::from_resource(saz, &self.cluster_info) {
-            Ok(meta) => self
-                .namespaces
-                .get_or_default_with_reindex(namespace, move |ns| {
-                    ns.policy.update_server_authz(name, meta)
-                }),
->>>>>>> f7c59ab7
             Err(error) => tracing::error!(%error, "Illegal server authorization update"),
         }
     }
@@ -362,7 +328,6 @@
         }
 
         for (namespace, Ns { added, removed }) in updates_by_ns.into_iter() {
-<<<<<<< HEAD
             self.ns_or_default_with_reindex(namespace, |ns| {
                 let mut changed = !removed.is_empty();
                 for name in removed.into_iter() {
@@ -473,34 +438,6 @@
 }
 
 // === impl NemspaceIndex ===
-=======
-            if added.is_empty() {
-                self.namespaces.get_with_reindex(namespace, |ns| {
-                    let changed = !removed.is_empty();
-                    for name in removed.into_iter() {
-                        ns.policy.server_authorizations.remove(&name);
-                    }
-                    changed
-                });
-            } else {
-                self.namespaces
-                    .get_or_default_with_reindex(namespace, |ns| {
-                        let mut changed = !removed.is_empty();
-                        for name in removed.into_iter() {
-                            ns.policy.server_authorizations.remove(&name);
-                        }
-                        for (name, saz) in added.into_iter() {
-                            changed = ns.policy.update_server_authz(name, saz) || changed;
-                        }
-                        changed
-                    });
-            }
-        }
-    }
-}
-
-// === impl NamespaceIndex ===
->>>>>>> f7c59ab7
 
 impl NamespaceIndex {
     fn get_or_default(&mut self, ns: String) -> &mut Namespace {
@@ -630,14 +567,8 @@
 
 impl Pod {
     /// Determines the policies for ports on this pod.
-<<<<<<< HEAD
+    #[instrument(skip_all, name = "reindex", fields(pod = %self.name))]
     fn reindex_servers(&mut self, policy: &PolicyIndex, authentications: &AuthenticationNsIndex) {
-        // Keep track of which ports were already indexed to determine whether
-        // it needs to be reset to the default policy.
-        let mut ports = self.port_servers.keys().copied().collect::<HashSet<_>>();
-=======
-    #[instrument(skip_all, name = "reindex", fields(pod = %self.name))]
-    fn reindex_servers(&mut self, policy: &PolicyIndex) {
         // Keep track of the ports that are already known in the pod so that, after applying server
         // matches, we can ensure remaining ports are set to the default policy.
         let mut unmatched_ports = self.port_servers.keys().copied().collect::<HashSet<_>>();
@@ -648,14 +579,10 @@
         // We start with capacity for the known ports on the pod; but this can grow if servers
         // select additional ports.
         let mut matched_ports = HashMap::with_capacity(unmatched_ports.len());
->>>>>>> f7c59ab7
 
         for (srvname, server) in policy.servers.iter() {
             if server.pod_selector.matches(&self.meta.labels) {
                 for port in self.select_ports(&server.port_ref).into_iter() {
-<<<<<<< HEAD
-                    let s = policy.inbound_server(srvname.clone(), server, authentications);
-=======
                     // If the port is already matched to a server, then log a warning and skip
                     // updating it so it doesn't flap between servers.
                     if let Some(prior) = matched_ports.get(&port) {
@@ -668,8 +595,7 @@
                         continue;
                     }
 
-                    let s = policy.inbound_server(srvname.clone(), server);
->>>>>>> f7c59ab7
+                    let s = policy.inbound_server(srvname.clone(), server, authentications);
                     self.update_server(port, srvname, s);
 
                     matched_ports.insert(port, srvname.clone());
@@ -884,18 +810,13 @@
         true
     }
 
-<<<<<<< HEAD
     fn inbound_server(
         &self,
         name: String,
-        server: &server::Meta,
+        server: &server::Server,
         authentications: &AuthenticationNsIndex,
     ) -> InboundServer {
         let authorizations = self.client_authzs(&name, server, authentications);
-=======
-    fn inbound_server(&self, name: String, server: &server::Server) -> InboundServer {
-        let authorizations = self.client_authzs(&name, server);
->>>>>>> f7c59ab7
         InboundServer {
             name,
             authorizations,
@@ -906,12 +827,8 @@
     fn client_authzs(
         &self,
         server_name: &str,
-<<<<<<< HEAD
-        server: &server::Meta,
+        server: &server::Server,
         authentications: &AuthenticationNsIndex,
-=======
-        server: &server::Server,
->>>>>>> f7c59ab7
     ) -> HashMap<String, ClientAuthorization> {
         let mut authzs = HashMap::default();
         for (name, saz) in self.server_authorizations.iter() {
