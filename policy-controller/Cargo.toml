--- conflicted
+++ resolved
@@ -40,11 +40,7 @@
 ]
 
 [dependencies.kubert]
-<<<<<<< HEAD
-version = "0.4.0"
-=======
 version = "0.5"
->>>>>>> bea2dfc1
 default-features = false
 features = [
     "clap",
