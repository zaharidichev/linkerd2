package destination

import (
	"context"
	"reflect"
	"testing"

	pb "github.com/linkerd/linkerd2-proxy-api/go/destination"
	"github.com/linkerd/linkerd2-proxy-api/go/net"
	pkgAddr "github.com/linkerd/linkerd2/pkg/addr"
<<<<<<< HEAD
=======
	pkgK8s "github.com/linkerd/linkerd2/pkg/k8s"
>>>>>>> 084716b1
	v1 "k8s.io/api/core/v1"
	metav1 "k8s.io/apimachinery/pkg/apis/meta/v1"
)

var (
	addedAddress1 = &net.TcpAddress{
		Ip:   &net.IPAddress{Ip: &net.IPAddress_Ipv4{Ipv4: 1}},
		Port: 1,
	}

	addedAddress2 = &net.TcpAddress{
		Ip:   &net.IPAddress{Ip: &net.IPAddress_Ipv4{Ipv4: 2}},
		Port: 2,
	}

	removedAddress1 = &net.TcpAddress{
		Ip:   &net.IPAddress{Ip: &net.IPAddress_Ipv4{Ipv4: 100}},
		Port: 100,
	}

	pod1 = &v1.Pod{
		ObjectMeta: metav1.ObjectMeta{
			Name:      "pod1",
			Namespace: "ns",
		},
	}

	pod2 = &v1.Pod{
		ObjectMeta: metav1.ObjectMeta{
			Name:      "pod2",
			Namespace: "ns",
		},
	}

	add = []*updateAddress{
		{address: addedAddress1, pod: pod1},
		{address: addedAddress2, pod: pod2},
	}

	remove = []*updateAddress{
		{address: removedAddress1},
	}
)

func defaultOwnerKindAndName(pod *v1.Pod) (string, string) {
	return "", ""
}

func TestEndpointListener(t *testing.T) {
	t.Run("Sends one update for add and another for remove", func(t *testing.T) {
		mockGetServer := &mockDestinationGetServer{updatesReceived: []*pb.Update{}}
		listener := newEndpointListener(
			mockGetServer,
			defaultOwnerKindAndName,
			false,
<<<<<<< HEAD
=======
			false,
			"linkerd",
>>>>>>> 084716b1
		)

		listener.Update(add, remove)

		expectedNumUpdates := 2
		actualNumUpdates := len(mockGetServer.updatesReceived)
		if actualNumUpdates != expectedNumUpdates {
			t.Fatalf("Expecting [%d] updates, got [%d]. Updates: %v", expectedNumUpdates, actualNumUpdates, mockGetServer.updatesReceived)
		}
	})

	t.Run("Sends addresses as removed or added", func(t *testing.T) {
		mockGetServer := &mockDestinationGetServer{updatesReceived: []*pb.Update{}}
		listener := newEndpointListener(
			mockGetServer,
			defaultOwnerKindAndName,
			false,
<<<<<<< HEAD
=======
			false,
			"linkerd",
>>>>>>> 084716b1
		)

		listener.Update(add, remove)

		addressesAdded := mockGetServer.updatesReceived[0].GetAdd().Addrs
		actualNumberOfAdded := len(addressesAdded)
		expectedNumberOfAdded := 2
		if actualNumberOfAdded != expectedNumberOfAdded {
			t.Fatalf("Expecting [%d] addresses to be added, got [%d]: %v", expectedNumberOfAdded, actualNumberOfAdded, addressesAdded)
		}

		addressesRemoved := mockGetServer.updatesReceived[1].GetRemove().Addrs
		actualNumberOfRemoved := len(addressesRemoved)
		expectedNumberOfRemoved := 1
		if actualNumberOfRemoved != expectedNumberOfRemoved {
			t.Fatalf("Expecting [%d] addresses to be removed, got [%d]: %v", expectedNumberOfRemoved, actualNumberOfRemoved, addressesRemoved)
		}

		checkAddress(t, addressesAdded[0], addedAddress1)
		checkAddress(t, addressesAdded[1], addedAddress2)

		actualAddressRemoved := addressesRemoved[0]
		expectedAddressRemoved := removedAddress1
		if !reflect.DeepEqual(actualAddressRemoved, expectedAddressRemoved) {
			t.Fatalf("Expected remove address to be [%s], but it was [%s]", expectedAddressRemoved, actualAddressRemoved)
		}
	})

	t.Run("It returns when the underlying context is done", func(t *testing.T) {
		context, cancelFn := context.WithCancel(context.Background())
		mockGetServer := &mockDestinationGetServer{
			updatesReceived: []*pb.Update{},
			mockDestinationServer: mockDestinationServer{
				contextToReturn: context,
			},
		}
		listener := newEndpointListener(
			mockGetServer,
			defaultOwnerKindAndName,
			false,
<<<<<<< HEAD
=======
			false,
			"linkerd",
>>>>>>> 084716b1
		)

		completed := make(chan bool)
		go func() {
			<-listener.ClientClose()
			completed <- true
		}()

		cancelFn()

		c := <-completed

		if !c {
			t.Fatalf("Expected function to be completed after the cancel()")
		}
	})

	t.Run("Sends metric labels with added addresses", func(t *testing.T) {
		expectedServiceName := "service-name"
		expectedPodName := "pod1"
		expectedNamespace := "this-namespace"
		expectedReplicationControllerName := "rc-name"

		podForAddedAddress1 := &v1.Pod{
			ObjectMeta: metav1.ObjectMeta{
				Name:      expectedPodName,
				Namespace: expectedNamespace,
			},
			Status: v1.PodStatus{
				Phase: v1.PodRunning,
			},
		}

		ownerKindAndName := func(pod *v1.Pod) (string, string) {
			return "replicationcontroller", expectedReplicationControllerName
		}

		mockGetServer := &mockDestinationGetServer{updatesReceived: []*pb.Update{}}
		listener := newEndpointListener(
			mockGetServer,
			ownerKindAndName,
			false,
<<<<<<< HEAD
=======
			false,
			"linkerd",
>>>>>>> 084716b1
		)
		listener.labels = map[string]string{
			"service":   expectedServiceName,
			"namespace": expectedNamespace,
		}

		add := []*updateAddress{
			{address: addedAddress1, pod: podForAddedAddress1},
		}
		listener.Update(add, nil)

		actualGlobalMetricLabels := mockGetServer.updatesReceived[0].GetAdd().MetricLabels
		expectedGlobalMetricLabels := map[string]string{"namespace": expectedNamespace, "service": expectedServiceName}
		if !reflect.DeepEqual(actualGlobalMetricLabels, expectedGlobalMetricLabels) {
			t.Fatalf("Expected global metric labels sent to be [%v] but was [%v]", expectedGlobalMetricLabels, actualGlobalMetricLabels)
		}

		actualAddedAddress1MetricLabels := mockGetServer.updatesReceived[0].GetAdd().Addrs[0].MetricLabels
		expectedAddedAddress1MetricLabels := map[string]string{
			"pod":                   expectedPodName,
			"replicationcontroller": expectedReplicationControllerName,
		}
		if !reflect.DeepEqual(actualAddedAddress1MetricLabels, expectedAddedAddress1MetricLabels) {
			t.Fatalf("Expected global metric labels sent to be [%v] but was [%v]", expectedAddedAddress1MetricLabels, actualAddedAddress1MetricLabels)
		}
	})
<<<<<<< HEAD
=======

	t.Run("Sends TlsIdentity when enabled", func(t *testing.T) {
		expectedPodName := "pod1"
		expectedPodNamespace := "this-namespace"
		expectedControllerNamespace := "linkerd-namespace"
		expectedPodDeployment := "pod-deployment"
		expectedTLSIdentity := &pb.TlsIdentity_K8SPodIdentity{
			PodIdentity:  "pod-deployment.deployment.this-namespace.linkerd-managed.linkerd-namespace.svc.cluster.local",
			ControllerNs: "linkerd-namespace",
		}

		podForAddedAddress1 := &v1.Pod{
			ObjectMeta: metav1.ObjectMeta{
				Name:      expectedPodName,
				Namespace: expectedPodNamespace,
				Annotations: map[string]string{
					pkgK8s.IdentityModeAnnotation: pkgK8s.IdentityModeOptional,
				},
				Labels: map[string]string{
					pkgK8s.ControllerNSLabel:    expectedControllerNamespace,
					pkgK8s.ProxyDeploymentLabel: expectedPodDeployment,
				},
			},
			Status: v1.PodStatus{
				Phase: v1.PodRunning,
			},
		}

		ownerKindAndName := func(pod *v1.Pod) (string, string) {
			return "deployment", expectedPodDeployment
		}

		mockGetServer := &mockDestinationGetServer{updatesReceived: []*pb.Update{}}
		listener := newEndpointListener(
			mockGetServer,
			ownerKindAndName,
			true,
			false,
			expectedControllerNamespace,
		)

		add := []*updateAddress{
			{address: addedAddress1, pod: podForAddedAddress1},
		}
		listener.Update(add, nil)

		addrs := mockGetServer.updatesReceived[0].GetAdd().GetAddrs()
		if len(addrs) != 1 {
			t.Fatalf("Expected [1] address returned, got %v", addrs)
		}

		actualTLSIdentity := addrs[0].GetTlsIdentity().GetK8SPodIdentity()
		if !reflect.DeepEqual(actualTLSIdentity, expectedTLSIdentity) {
			t.Fatalf("Expected TlsIdentity to be [%v] but was [%v]", expectedTLSIdentity, actualTLSIdentity)
		}
	})

	t.Run("Does not send TlsIdentity to for other meshes", func(t *testing.T) {
		expectedPodName := "pod1"
		expectedPodNamespace := "this-namespace"
		expectedControllerNamespace := "other-linkerd-namespace"
		expectedPodDeployment := "pod-deployment"

		podForAddedAddress1 := &v1.Pod{
			ObjectMeta: metav1.ObjectMeta{
				Name:      expectedPodName,
				Namespace: expectedPodNamespace,
				Annotations: map[string]string{
					pkgK8s.IdentityModeAnnotation: pkgK8s.IdentityModeOptional,
				},
				Labels: map[string]string{
					pkgK8s.ControllerNSLabel:    expectedControllerNamespace,
					pkgK8s.ProxyDeploymentLabel: expectedPodDeployment,
				},
			},
			Status: v1.PodStatus{
				Phase: v1.PodRunning,
			},
		}

		ownerKindAndName := func(pod *v1.Pod) (string, string) {
			return "deployment", expectedPodDeployment
		}

		mockGetServer := &mockDestinationGetServer{updatesReceived: []*pb.Update{}}
		listener := newEndpointListener(
			mockGetServer,
			ownerKindAndName,
			true,
			false,
			"linkerd-namespace",
		)

		add := []*updateAddress{
			{address: addedAddress1, pod: podForAddedAddress1},
		}
		listener.Update(add, nil)

		addrs := mockGetServer.updatesReceived[0].GetAdd().GetAddrs()
		if len(addrs) != 1 {
			t.Fatalf("Expected [1] address returned, got %v", addrs)
		}

		if addrs[0].TlsIdentity != nil {
			t.Fatalf("Expected no TlsIdentity to be sent, but got [%v]", addrs[0].TlsIdentity)
		}
	})

	t.Run("Does not send TlsIdentity when not enabled", func(t *testing.T) {
		expectedPodName := "pod1"
		expectedPodNamespace := "this-namespace"
		expectedControllerNamespace := "linkerd-namespace"
		expectedPodDeployment := "pod-deployment"

		podForAddedAddress1 := &v1.Pod{
			ObjectMeta: metav1.ObjectMeta{
				Name:      expectedPodName,
				Namespace: expectedPodNamespace,
				Labels: map[string]string{
					pkgK8s.ControllerNSLabel:    expectedControllerNamespace,
					pkgK8s.ProxyDeploymentLabel: expectedPodDeployment,
				},
			},
			Status: v1.PodStatus{
				Phase: v1.PodRunning,
			},
		}

		ownerKindAndName := func(pod *v1.Pod) (string, string) {
			return "deployment", expectedPodDeployment
		}

		mockGetServer := &mockDestinationGetServer{updatesReceived: []*pb.Update{}}
		listener := newEndpointListener(
			mockGetServer,
			ownerKindAndName,
			false,
			false,
			"linkerd",
		)

		add := []*updateAddress{
			{address: addedAddress1, pod: podForAddedAddress1},
		}
		listener.Update(add, nil)

		addrs := mockGetServer.updatesReceived[0].GetAdd().GetAddrs()
		if len(addrs) != 1 {
			t.Fatalf("Expected [1] address returned, got %v", addrs)
		}

		if addrs[0].TlsIdentity != nil {
			t.Fatalf("Expected no TlsIdentity to be sent, but got [%v]", addrs[0].TlsIdentity)
		}
	})
>>>>>>> 084716b1
}

func TestUpdateAddress(t *testing.T) {
	t.Run("Correctly clones an update address", func(t *testing.T) {
		ua := updateAddress{address: addedAddress1, pod: pod1}
		ua2 := ua.clone()
		if !reflect.DeepEqual(ua, *ua2) {
			t.Fatalf("Clone failed, original: %+v, clone: %+v", ua, ua2)
		}
	})
}

func checkAddress(t *testing.T, addr *pb.WeightedAddr, expectedAddress *net.TcpAddress) {
	actualAddress := addr.Addr
	actualWeight := addr.Weight
	expectedWeight := uint32(pkgAddr.DefaultWeight)

	if !reflect.DeepEqual(actualAddress, expectedAddress) || actualWeight != expectedWeight {
		t.Fatalf("Expected added address to be [%+v] and weight to be [%d], but it was [%+v] and [%d]", expectedAddress, expectedWeight, actualAddress, actualWeight)
	}
}<|MERGE_RESOLUTION|>--- conflicted
+++ resolved
@@ -8,10 +8,7 @@
 	pb "github.com/linkerd/linkerd2-proxy-api/go/destination"
 	"github.com/linkerd/linkerd2-proxy-api/go/net"
 	pkgAddr "github.com/linkerd/linkerd2/pkg/addr"
-<<<<<<< HEAD
-=======
 	pkgK8s "github.com/linkerd/linkerd2/pkg/k8s"
->>>>>>> 084716b1
 	v1 "k8s.io/api/core/v1"
 	metav1 "k8s.io/apimachinery/pkg/apis/meta/v1"
 )
@@ -67,11 +64,7 @@
 			mockGetServer,
 			defaultOwnerKindAndName,
 			false,
-<<<<<<< HEAD
-=======
-			false,
-			"linkerd",
->>>>>>> 084716b1
+			"linkerd",
 		)
 
 		listener.Update(add, remove)
@@ -89,11 +82,7 @@
 			mockGetServer,
 			defaultOwnerKindAndName,
 			false,
-<<<<<<< HEAD
-=======
-			false,
-			"linkerd",
->>>>>>> 084716b1
+			"linkerd",
 		)
 
 		listener.Update(add, remove)
@@ -134,11 +123,7 @@
 			mockGetServer,
 			defaultOwnerKindAndName,
 			false,
-<<<<<<< HEAD
-=======
-			false,
-			"linkerd",
->>>>>>> 084716b1
+			"linkerd",
 		)
 
 		completed := make(chan bool)
@@ -181,11 +166,7 @@
 			mockGetServer,
 			ownerKindAndName,
 			false,
-<<<<<<< HEAD
-=======
-			false,
-			"linkerd",
->>>>>>> 084716b1
+			"linkerd",
 		)
 		listener.labels = map[string]string{
 			"service":   expectedServiceName,
@@ -212,8 +193,6 @@
 			t.Fatalf("Expected global metric labels sent to be [%v] but was [%v]", expectedAddedAddress1MetricLabels, actualAddedAddress1MetricLabels)
 		}
 	})
-<<<<<<< HEAD
-=======
 
 	t.Run("Sends TlsIdentity when enabled", func(t *testing.T) {
 		expectedPodName := "pod1"
@@ -251,7 +230,6 @@
 			mockGetServer,
 			ownerKindAndName,
 			true,
-			false,
 			expectedControllerNamespace,
 		)
 
@@ -302,7 +280,6 @@
 		listener := newEndpointListener(
 			mockGetServer,
 			ownerKindAndName,
-			true,
 			false,
 			"linkerd-namespace",
 		)
@@ -351,7 +328,6 @@
 			mockGetServer,
 			ownerKindAndName,
 			false,
-			false,
 			"linkerd",
 		)
 
@@ -369,7 +345,6 @@
 			t.Fatalf("Expected no TlsIdentity to be sent, but got [%v]", addrs[0].TlsIdentity)
 		}
 	})
->>>>>>> 084716b1
 }
 
 func TestUpdateAddress(t *testing.T) {
