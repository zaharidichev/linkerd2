--- conflicted
+++ resolved
@@ -22,8 +22,6 @@
   CARGO_NET_RETRY: 10
   RUST_BACKTRACE: short
   RUSTUP_MAX_RETRIES: 10
-  DOCKER_REGISTRY: ghcr.io/linkerd
-  LINKERD_DOCKER_REGISTRY: ghcr.io/linkerd
 
 jobs:
   fmt:
@@ -141,17 +139,6 @@
         uses: actions/checkout@a12a3943b4bdde767164f792f33f40b04645d846
       - uses: ./.github/actions/docker-build
         with:
-<<<<<<< HEAD
-          docker-registry: ${{ env.DOCKER_REGISTRY }}
-          docker-target: linux-amd64
-          component: ${{ matrix.component }}
-      - name: Create artifact with CLI and image archives
-        env:
-          ARCHIVES: /home/runner/archives
-        run: |
-          mkdir -p $ARCHIVES
-          docker save "$DOCKER_REGISTRY/${{ matrix.component }}:$TAG" > $ARCHIVES/${{ matrix.component }}.tar
-=======
           docker-registry: ghcr.io/linkerd
           docker-target: linux-amd64
           component: ${{ matrix.component }}
@@ -160,46 +147,21 @@
           mkdir -p /home/runner/archives
           docker save "ghcr.io/linkerd/${{ matrix.component }}:$TAG" \
             >/home/runner/archives/${{ matrix.component }}.tar
->>>>>>> 4fd128ac
       - name: Upload artifact
         uses: actions/upload-artifact@6673cd052c4cd6fcf4b4e6e60ea986c889389535
         with:
           name: image-archives
-<<<<<<< HEAD
-          path: ${{ env.ARCHIVES }}
-
-  integration_tests:
-    needs: [docker_build]
-    name: Policy controller integration tests
-=======
           path: /home/runner/archives
 
   integration:
     needs: [docker_build]
     name: Policy controller integration
->>>>>>> 4fd128ac
     runs-on: ubuntu-20.04
     timeout-minutes: 20
     steps:
       - name: Checkout code
         uses: actions/checkout@a12a3943b4bdde767164f792f33f40b04645d846
 
-<<<<<<< HEAD
-      - name: Setup path
-        run: |
-          mkdir -p $HOME/bin
-          export PATH="$HOME/bin:$PATH"
-          echo "PATH=$PATH" >> $GITHUB_ENV
-      - name: Install kubectl
-        run: |
-          bin/scurl -vo $HOME/bin/kubectl "https://dl.k8s.io/release/$(bin/scurl https://dl.k8s.io/release/stable.txt)/bin/linux/amd64/kubectl" \
-            && chmod 755 $HOME/bin/kubectl
-          kubectl version --client
-      - name: Install k3d
-        run: |
-          bin/scurl -v https://raw.githubusercontent.com/rancher/k3d/main/install.sh \
-            | USE_SUDO=false K3D_INSTALL_DIR=$HOME/bin bash
-=======
       - name: Install kubectl
         run: |
           dir=$(mktemp -d)
@@ -216,7 +178,6 @@
       - name: Install k3d
         run: |
           bin/scurl -v https://raw.githubusercontent.com/rancher/k3d/main/install.sh | bash
->>>>>>> 4fd128ac
           k3d --version
 
       # Go is needed to build the CLI.
@@ -243,19 +204,6 @@
           docker load <image-archives/controller.tar
           docker load <image-archives/policy-controller.tar
           docker load <image-archives/proxy.tar
-<<<<<<< HEAD
-          docker pull $DOCKER_REGISTRY/proxy-init:v1.5.3
-          docker image ls | grep $DOCKER_REGISTRY
-          tag="$(CI_FORCE_CLEAN=1 bin/root-tag)"
-          k3d image import \
-            $DOCKER_REGISTRY/controller:$tag \
-            $DOCKER_REGISTRY/policy-controller:$tag \
-            $DOCKER_REGISTRY/proxy:$tag \
-            $DOCKER_REGISTRY/proxy-init:v1.5.3
-
-      - run: bin/linkerd check --pre --wait=1m
-      - run: bin/linkerd install | kubectl apply -f -
-=======
           docker pull ghcr.io/linkerd/proxy-init:v1.5.3
           docker image ls | grep ghcr.io/linkerd
           tag="$(CI_FORCE_CLEAN=1 bin/root-tag)"
@@ -269,7 +217,6 @@
       - run: bin/linkerd install | kubectl apply -f -
         env:
           LINKERD_DOCKER_REGISTRY: ghcr.io/linkerd
->>>>>>> 4fd128ac
       - name: Wait for pods to be ready
         run: |
           if ! kubectl wait pods -n linkerd -l linkerd.io/control-plane-ns --for condition=Ready --timeout=1m ; then
