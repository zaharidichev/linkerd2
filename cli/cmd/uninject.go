--- conflicted
+++ resolved
@@ -8,13 +8,8 @@
 
 	"github.com/linkerd/linkerd2/pkg/k8s"
 	"github.com/spf13/cobra"
-<<<<<<< HEAD
-	v1 "k8s.io/api/core/v1"
-	metaV1 "k8s.io/apimachinery/pkg/apis/meta/v1"
-=======
 	corev1 "k8s.io/api/core/v1"
 	metav1 "k8s.io/apimachinery/pkg/apis/meta/v1"
->>>>>>> 10d9b7e4
 	"sigs.k8s.io/yaml"
 )
 
@@ -149,18 +144,15 @@
 		}
 	}
 	t.Containers = containers
-<<<<<<< HEAD
-=======
 
-	volumes := []corev1.Volume{}
-	for _, volume := range t.Volumes {
-		// TODO: move those strings to constants
-		if volume.Name != k8s.TLSTrustAnchorVolumeName && volume.Name != k8s.TLSSecretsVolumeName {
-			volumes = append(volumes, volume)
-		}
-	}
-	t.Volumes = volumes
->>>>>>> 10d9b7e4
+	// volumes := []corev1.Volume{}
+	// for _, volume := range t.Volumes {
+	// 	// TODO: move those strings to constants
+	// 	if volume.Name != k8s.TLSTrustAnchorVolumeName && volume.Name != k8s.TLSSecretsVolumeName {
+	// 		volumes = append(volumes, volume)
+	// 	}
+	// }
+	// t.Volumes = volumes
 }
 
 func uninjectObjectMeta(t *metav1.ObjectMeta) {
