---
kind: Namespace
apiVersion: v1
metadata:
  name: linkerd
  annotations:
    linkerd.io/inject: disabled
---
###
<<<<<<< HEAD
### Identity
=======
### Controller
>>>>>>> bdae7516
###
---
kind: ServiceAccount
apiVersion: v1
metadata:
  name: linkerd-identity
  namespace: linkerd
---
kind: ClusterRole
apiVersion: rbac.authorization.k8s.io/v1beta1
metadata:
  name: linkerd-linkerd-identity
rules:
<<<<<<< HEAD
- apiGroups: ["extensions", "authentication"]
  resources: ["tokenreview"]
  verbs: ["create"]
=======
- apiGroups: ["extensions", "apps"]
  resources: ["daemonsets", "deployments", "replicasets", "statefulsets"]
  verbs: ["list", "get", "watch"]
- apiGroups: [""]
  resources: ["pods", "endpoints", "services", "replicationcontrollers", "namespaces"]
  verbs: ["list", "get", "watch"]
- apiGroups: ["linkerd.io"]
  resources: ["serviceprofiles"]
  verbs: ["list", "get", "watch"]
>>>>>>> bdae7516
---
kind: ClusterRoleBinding
apiVersion: rbac.authorization.k8s.io/v1beta1
metadata:
  name: linkerd-linkerd-identity
roleRef:
  apiGroup: rbac.authorization.k8s.io
  kind: ClusterRole
  name: linkerd-linkerd-identity
subjects:
- kind: ServiceAccount
  name: linkerd-identity
  namespace: linkerd
<<<<<<< HEAD
---
kind: Service
apiVersion: v1
metadata:
  name: linkerd-identity
  namespace: linkerd
  labels:
    linkerd.io/control-plane-component: identity
  annotations:
    linkerd.io/created-by: linkerd/cli dev-undefined
spec:
  type: ClusterIP
  selector:
    linkerd.io/control-plane-component: identity
  ports:
  - name: grpc
    port: 8080
    targetPort: 8080
---
apiVersion: extensions/v1beta1
kind: Deployment
metadata:
  annotations:
    linkerd.io/created-by: linkerd/cli dev-undefined
  creationTimestamp: null
  labels:
    linkerd.io/control-plane-component: identity
  name: linkerd-identity
  namespace: linkerd
spec:
  strategy: {}
  template:
    metadata:
      annotations:
        linkerd.io/created-by: linkerd/cli dev-undefined
        linkerd.io/proxy-version: dev-undefined
      creationTimestamp: null
      labels:
        linkerd.io/control-plane-component: identity
        linkerd.io/control-plane-ns: linkerd
        linkerd.io/proxy-deployment: linkerd-identity
    spec:
      containers:
      - args:
        - identity
        - -addr=:8080
        - -admin-addr=:9990
        - -log-level=info
        - -controller-namespace=linkerd
        - -trust-domain=
        - -trust-anchors=/var/run/linkerd/identity/trust-anchors
        - -lifetime=
        image: gcr.io/linkerd-io/controller:dev-undefined
        imagePullPolicy: IfNotPresent
        livenessProbe:
          httpGet:
            path: /ping
            port: 9990
          initialDelaySeconds: 10
        name: identity
        ports:
        - containerPort: 8080
          name: grpc
        - containerPort: 9990
          name: admin-http
        readinessProbe:
          failureThreshold: 7
          httpGet:
            path: /ready
            port: 9990
        resources: {}
        securityContext:
          runAsUser: 2103
        volumeMounts:
        - mountPath: /var/run/linkerd/identity-trust-anchors
          name: identity-trust-anchors
        - mountPath: /var/run/linkerd/identity-signing
          name: identity-signing
      - env:
        - name: LINKERD2_PROXY_LOG
          value: warn,linkerd2_proxy=info
        - name: LINKERD2_PROXY_CONTROL_URL
          value: tcp://linkerd-destination.linkerd.svc.cluster.local:8086
        - name: LINKERD2_PROXY_CONTROL_LISTENER
          value: tcp://0.0.0.0:4190
        - name: LINKERD2_PROXY_METRICS_LISTENER
          value: tcp://0.0.0.0:4191
        - name: LINKERD2_PROXY_OUTBOUND_LISTENER
          value: tcp://127.0.0.1:4140
        - name: LINKERD2_PROXY_INBOUND_LISTENER
          value: tcp://0.0.0.0:4143
        - name: LINKERD2_PROXY_DESTINATION_PROFILE_SUFFIXES
          value: .
        - name: LINKERD2_PROXY_POD_NAMESPACE
          valueFrom:
            fieldRef:
              fieldPath: metadata.namespace
        - name: LINKERD2_PROXY_INBOUND_ACCEPT_KEEPALIVE
          value: 10000ms
        - name: LINKERD2_PROXY_OUTBOUND_CONNECT_KEEPALIVE
          value: 10000ms
        - name: LINKERD2_PROXY_ID
          value: linkerd-identity.deployment.$LINKERD2_PROXY_POD_NAMESPACE.linkerd-managed.linkerd.svc.cluster.local
        image: gcr.io/linkerd-io/proxy:dev-undefined
        imagePullPolicy: IfNotPresent
        livenessProbe:
          httpGet:
            path: /metrics
            port: 4191
          initialDelaySeconds: 10
        name: linkerd-proxy
        ports:
        - containerPort: 4143
          name: linkerd-proxy
        - containerPort: 4191
          name: linkerd-metrics
        readinessProbe:
          httpGet:
            path: /metrics
            port: 4191
          initialDelaySeconds: 10
        resources: {}
        securityContext:
          runAsUser: 2102
        terminationMessagePolicy: FallbackToLogsOnError
      serviceAccountName: linkerd-identity
      volumes:
      - configMap:
          name: linkerd-identity-trust-anchors
        name: identity-trust-anchors
      - name: identity-signing
        secret:
          secretName: linkerd-identity-signing
status: {}
---
###
### Controller
###
---
kind: ServiceAccount
apiVersion: v1
metadata:
  name: linkerd-controller
  namespace: linkerd
---
kind: ClusterRole
apiVersion: rbac.authorization.k8s.io/v1beta1
metadata:
  name: linkerd-linkerd-controller
rules:
- apiGroups: ["extensions", "apps"]
  resources: ["daemonsets", "deployments", "replicasets", "statefulsets"]
  verbs: ["list", "get", "watch"]
- apiGroups: [""]
  resources: ["pods", "endpoints", "services", "replicationcontrollers", "namespaces"]
  verbs: ["list", "get", "watch"]
- apiGroups: ["linkerd.io"]
  resources: ["serviceprofiles"]
  verbs: ["list", "get", "watch"]
---
kind: ClusterRoleBinding
apiVersion: rbac.authorization.k8s.io/v1beta1
metadata:
  name: linkerd-linkerd-controller
roleRef:
  apiGroup: rbac.authorization.k8s.io
  kind: ClusterRole
  name: linkerd-linkerd-controller
subjects:
- kind: ServiceAccount
  name: linkerd-controller
  namespace: linkerd
=======
>>>>>>> bdae7516
---
kind: Service
apiVersion: v1
metadata:
  name: linkerd-controller-api
  namespace: linkerd
  labels:
    linkerd.io/control-plane-component: controller
  annotations:
    linkerd.io/created-by: linkerd/cli dev-undefined
spec:
  type: ClusterIP
  selector:
    linkerd.io/control-plane-component: controller
  ports:
  - name: http
    port: 8085
    targetPort: 8085
---
kind: Service
apiVersion: v1
metadata:
  name: linkerd-destination
  namespace: linkerd
  labels:
    linkerd.io/control-plane-component: controller
  annotations:
    linkerd.io/created-by: linkerd/cli dev-undefined
spec:
  type: ClusterIP
  selector:
    linkerd.io/control-plane-component: controller
  ports:
  - name: grpc
    port: 8086
    targetPort: 8086
---
apiVersion: extensions/v1beta1
kind: Deployment
metadata:
  annotations:
    linkerd.io/created-by: linkerd/cli dev-undefined
  creationTimestamp: null
  labels:
    linkerd.io/control-plane-component: controller
  name: linkerd-controller
  namespace: linkerd
spec:
  replicas: 1
  strategy: {}
  template:
    metadata:
      annotations:
        linkerd.io/created-by: linkerd/cli dev-undefined
        linkerd.io/proxy-version: dev-undefined
      creationTimestamp: null
      labels:
        linkerd.io/control-plane-component: controller
        linkerd.io/control-plane-ns: linkerd
        linkerd.io/proxy-deployment: linkerd-controller
    spec:
      containers:
      - args:
        - public-api
        - -prometheus-url=http://linkerd-prometheus.linkerd.svc.cluster.local:9090
        - -controller-namespace=linkerd
        - -single-namespace=false
        - -log-level=info
        image: gcr.io/linkerd-io/controller:dev-undefined
        imagePullPolicy: IfNotPresent
        livenessProbe:
          httpGet:
            path: /ping
            port: 9995
          initialDelaySeconds: 10
        name: public-api
        ports:
        - containerPort: 8085
          name: http
        - containerPort: 9995
          name: admin-http
        readinessProbe:
          failureThreshold: 7
          httpGet:
            path: /ready
            port: 9995
        resources: {}
        securityContext:
          runAsUser: 2103
      - args:
        - destination
        - -addr=:8086
        - -controller-namespace=linkerd
        - -single-namespace=false
<<<<<<< HEAD
=======
        - -enable-tls=
>>>>>>> bdae7516
        - -enable-h2-upgrade=true
        - -log-level=info
        image: gcr.io/linkerd-io/controller:dev-undefined
        imagePullPolicy: IfNotPresent
        livenessProbe:
          httpGet:
            path: /ping
            port: 9996
          initialDelaySeconds: 10
        name: destination
        ports:
        - containerPort: 8086
          name: grpc
        - containerPort: 9996
          name: admin-http
        readinessProbe:
          failureThreshold: 7
          httpGet:
            path: /ready
            port: 9996
        resources: {}
        securityContext:
          runAsUser: 2103
      - args:
        - tap
        - -controller-namespace=linkerd
        - -single-namespace=false
        - -log-level=info
        image: gcr.io/linkerd-io/controller:dev-undefined
        imagePullPolicy: IfNotPresent
        livenessProbe:
          httpGet:
            path: /ping
            port: 9998
          initialDelaySeconds: 10
        name: tap
        ports:
        - containerPort: 8088
          name: grpc
        - containerPort: 9998
          name: admin-http
        readinessProbe:
          failureThreshold: 7
          httpGet:
            path: /ready
            port: 9998
        resources: {}
        securityContext:
          runAsUser: 2103
      - env:
        - name: LINKERD2_PROXY_LOG
          value: warn,linkerd2_proxy=info
        - name: LINKERD2_PROXY_CONTROL_URL
          value: tcp://localhost.:8086
        - name: LINKERD2_PROXY_CONTROL_LISTENER
          value: tcp://0.0.0.0:4190
        - name: LINKERD2_PROXY_METRICS_LISTENER
          value: tcp://0.0.0.0:4191
        - name: LINKERD2_PROXY_OUTBOUND_LISTENER
          value: tcp://127.0.0.1:4140
        - name: LINKERD2_PROXY_INBOUND_LISTENER
          value: tcp://0.0.0.0:4143
        - name: LINKERD2_PROXY_DESTINATION_PROFILE_SUFFIXES
          value: .
        - name: LINKERD2_PROXY_POD_NAMESPACE
          valueFrom:
            fieldRef:
              fieldPath: metadata.namespace
        - name: LINKERD2_PROXY_INBOUND_ACCEPT_KEEPALIVE
          value: 10000ms
        - name: LINKERD2_PROXY_OUTBOUND_CONNECT_KEEPALIVE
          value: 10000ms
        - name: LINKERD2_PROXY_ID
          value: linkerd-controller.deployment.$LINKERD2_PROXY_POD_NAMESPACE.linkerd-managed.linkerd.svc.cluster.local
        image: gcr.io/linkerd-io/proxy:dev-undefined
        imagePullPolicy: IfNotPresent
        livenessProbe:
          httpGet:
            path: /metrics
            port: 4191
          initialDelaySeconds: 10
        name: linkerd-proxy
        ports:
        - containerPort: 4143
          name: linkerd-proxy
        - containerPort: 4191
          name: linkerd-metrics
        readinessProbe:
          httpGet:
            path: /metrics
            port: 4191
          initialDelaySeconds: 10
        resources: {}
        securityContext:
          runAsUser: 2102
        terminationMessagePolicy: FallbackToLogsOnError
      serviceAccountName: linkerd-controller
status: {}
---
###
### Service Profile CRD
###
---
apiVersion: apiextensions.k8s.io/v1beta1
kind: CustomResourceDefinition
metadata:
  name: serviceprofiles.linkerd.io
  namespace: linkerd
  annotations:
    linkerd.io/created-by: linkerd/cli dev-undefined
spec:
  group: linkerd.io
  version: v1alpha1
  scope: Namespaced
  names:
    plural: serviceprofiles
    singular: serviceprofile
    kind: ServiceProfile
    shortNames:
    - sp
  validation:
    openAPIV3Schema:
      properties:
        spec:
          required:
          - routes
          properties:
            retryBudget:
              required:
              - minRetriesPerSecond
              - retryRatio
              - ttl
              type: object
              properties:
                minRetriesPerSecond:
                  type: integer
                retryRatio:
                  type: number
                ttl:
                  type: string
            routes:
              type: array
              items:
                type: object
                required:
                - name
                - condition
                properties:
                  name:
                    type: string
                  timeout:
                    type: string
                  condition:
                    type: object
                    minProperties: 1
                    properties:
                      method:
                        type: string
                      pathRegex:
                        type: string
                      all:
                        type: array
                        items:
                          type: object
                      any:
                        type: array
                        items:
                          type: object
                      not:
                        type: object
                  responseClasses:
                    type: array
                    items:
                      type: object
                      required:
                      - condition
                      properties:
                        isFailure:
                          type: boolean
                        condition:
                          type: object
                          properties:
                            status:
                              type: object
                              minProperties: 1
                              properties:
                                min:
                                  type: integer
                                  minimum: 100
                                  maximum: 599
                                max:
                                  type: integer
                                  minimum: 100
                                  maximum: 599
                            all:
                              type: array
                              items:
                                type: object
                            any:
                              type: array
                              items:
                                type: object
                            not:
                              type: object
---
###
### Web
###
---
kind: ServiceAccount
apiVersion: v1
metadata:
  name: linkerd-web
  namespace: linkerd
---
kind: Service
apiVersion: v1
metadata:
  name: linkerd-web
  namespace: linkerd
  labels:
    linkerd.io/control-plane-component: web
  annotations:
    linkerd.io/created-by: linkerd/cli dev-undefined
spec:
  type: ClusterIP
  selector:
    linkerd.io/control-plane-component: web
  ports:
  - name: http
    port: 8084
    targetPort: 8084
  - name: admin-http
    port: 9994
    targetPort: 9994
---
apiVersion: extensions/v1beta1
kind: Deployment
metadata:
  annotations:
    linkerd.io/created-by: linkerd/cli dev-undefined
  creationTimestamp: null
  labels:
    linkerd.io/control-plane-component: web
  name: linkerd-web
  namespace: linkerd
spec:
  replicas: 1
  strategy: {}
  template:
    metadata:
      annotations:
        linkerd.io/created-by: linkerd/cli dev-undefined
        linkerd.io/proxy-version: dev-undefined
      creationTimestamp: null
      labels:
        linkerd.io/control-plane-component: web
        linkerd.io/control-plane-ns: linkerd
        linkerd.io/proxy-deployment: linkerd-web
    spec:
      containers:
      - args:
        - -api-addr=linkerd-controller-api.linkerd.svc.cluster.local:8085
        - -grafana-addr=linkerd-grafana.linkerd.svc.cluster.local:3000
        - -uuid=deaab91a-f4ab-448a-b7d1-c832a2fa0a60
        - -controller-namespace=linkerd
        - -single-namespace=false
        - -log-level=info
        image: gcr.io/linkerd-io/web:dev-undefined
        imagePullPolicy: IfNotPresent
        livenessProbe:
          httpGet:
            path: /ping
            port: 9994
          initialDelaySeconds: 10
        name: web
        ports:
        - containerPort: 8084
          name: http
        - containerPort: 9994
          name: admin-http
        readinessProbe:
          failureThreshold: 7
          httpGet:
            path: /ready
            port: 9994
        resources: {}
        securityContext:
          runAsUser: 2103
      - env:
        - name: LINKERD2_PROXY_LOG
          value: warn,linkerd2_proxy=info
        - name: LINKERD2_PROXY_CONTROL_URL
          value: tcp://linkerd-destination.linkerd.svc.cluster.local:8086
        - name: LINKERD2_PROXY_CONTROL_LISTENER
          value: tcp://0.0.0.0:4190
        - name: LINKERD2_PROXY_METRICS_LISTENER
          value: tcp://0.0.0.0:4191
        - name: LINKERD2_PROXY_OUTBOUND_LISTENER
          value: tcp://127.0.0.1:4140
        - name: LINKERD2_PROXY_INBOUND_LISTENER
          value: tcp://0.0.0.0:4143
        - name: LINKERD2_PROXY_DESTINATION_PROFILE_SUFFIXES
          value: .
        - name: LINKERD2_PROXY_POD_NAMESPACE
          valueFrom:
            fieldRef:
              fieldPath: metadata.namespace
        - name: LINKERD2_PROXY_INBOUND_ACCEPT_KEEPALIVE
          value: 10000ms
        - name: LINKERD2_PROXY_OUTBOUND_CONNECT_KEEPALIVE
          value: 10000ms
        - name: LINKERD2_PROXY_ID
          value: linkerd-web.deployment.$LINKERD2_PROXY_POD_NAMESPACE.linkerd-managed.linkerd.svc.cluster.local
        image: gcr.io/linkerd-io/proxy:dev-undefined
        imagePullPolicy: IfNotPresent
        livenessProbe:
          httpGet:
            path: /metrics
            port: 4191
          initialDelaySeconds: 10
        name: linkerd-proxy
        ports:
        - containerPort: 4143
          name: linkerd-proxy
        - containerPort: 4191
          name: linkerd-metrics
        readinessProbe:
          httpGet:
            path: /metrics
            port: 4191
          initialDelaySeconds: 10
        resources: {}
        securityContext:
          runAsUser: 2102
        terminationMessagePolicy: FallbackToLogsOnError
      serviceAccountName: linkerd-web
status: {}
---
###
### Prometheus
###
---
kind: ServiceAccount
apiVersion: v1
metadata:
  name: linkerd-prometheus
  namespace: linkerd
---
kind: ClusterRole
apiVersion: rbac.authorization.k8s.io/v1beta1
metadata:
  name: linkerd-linkerd-prometheus
rules:
- apiGroups: [""]
  resources: ["pods"]
  verbs: ["get", "list", "watch"]
---
kind: ClusterRoleBinding
apiVersion: rbac.authorization.k8s.io/v1beta1
metadata:
  name: linkerd-linkerd-prometheus
roleRef:
  apiGroup: rbac.authorization.k8s.io
  kind: ClusterRole
  name: linkerd-linkerd-prometheus
subjects:
- kind: ServiceAccount
  name: linkerd-prometheus
  namespace: linkerd
---
kind: Service
apiVersion: v1
metadata:
  name: linkerd-prometheus
  namespace: linkerd
  labels:
    linkerd.io/control-plane-component: prometheus
  annotations:
    linkerd.io/created-by: linkerd/cli dev-undefined
spec:
  type: ClusterIP
  selector:
    linkerd.io/control-plane-component: prometheus
  ports:
  - name: admin-http
    port: 9090
    targetPort: 9090
---
apiVersion: extensions/v1beta1
kind: Deployment
metadata:
  annotations:
    linkerd.io/created-by: linkerd/cli dev-undefined
  creationTimestamp: null
  labels:
    linkerd.io/control-plane-component: prometheus
  name: linkerd-prometheus
  namespace: linkerd
spec:
  replicas: 1
  strategy: {}
  template:
    metadata:
      annotations:
        linkerd.io/created-by: linkerd/cli dev-undefined
        linkerd.io/proxy-version: dev-undefined
      creationTimestamp: null
      labels:
        linkerd.io/control-plane-component: prometheus
        linkerd.io/control-plane-ns: linkerd
        linkerd.io/proxy-deployment: linkerd-prometheus
    spec:
      containers:
      - args:
        - --storage.tsdb.path=/data
        - --storage.tsdb.retention=6h
        - --config.file=/etc/prometheus/prometheus.yml
        image: prom/prometheus:v2.7.1
        imagePullPolicy: IfNotPresent
        livenessProbe:
          httpGet:
            path: /-/healthy
            port: 9090
          initialDelaySeconds: 30
          timeoutSeconds: 30
        name: prometheus
        ports:
        - containerPort: 9090
          name: admin-http
        readinessProbe:
          httpGet:
            path: /-/ready
            port: 9090
          initialDelaySeconds: 30
          timeoutSeconds: 30
        resources: {}
        securityContext:
          runAsUser: 65534
        volumeMounts:
        - mountPath: /data
          name: data
        - mountPath: /etc/prometheus
          name: prometheus-config
          readOnly: true
      - env:
        - name: LINKERD2_PROXY_LOG
          value: warn,linkerd2_proxy=info
        - name: LINKERD2_PROXY_CONTROL_URL
          value: tcp://linkerd-destination.linkerd.svc.cluster.local:8086
        - name: LINKERD2_PROXY_CONTROL_LISTENER
          value: tcp://0.0.0.0:4190
        - name: LINKERD2_PROXY_METRICS_LISTENER
          value: tcp://0.0.0.0:4191
        - name: LINKERD2_PROXY_OUTBOUND_LISTENER
          value: tcp://127.0.0.1:4140
        - name: LINKERD2_PROXY_INBOUND_LISTENER
          value: tcp://0.0.0.0:4143
        - name: LINKERD2_PROXY_DESTINATION_PROFILE_SUFFIXES
          value: .
        - name: LINKERD2_PROXY_POD_NAMESPACE
          valueFrom:
            fieldRef:
              fieldPath: metadata.namespace
        - name: LINKERD2_PROXY_INBOUND_ACCEPT_KEEPALIVE
          value: 10000ms
        - name: LINKERD2_PROXY_OUTBOUND_CONNECT_KEEPALIVE
          value: 10000ms
        - name: LINKERD2_PROXY_ID
          value: linkerd-prometheus.deployment.$LINKERD2_PROXY_POD_NAMESPACE.linkerd-managed.linkerd.svc.cluster.local
        - name: LINKERD2_PROXY_OUTBOUND_ROUTER_CAPACITY
          value: "10000"
        image: gcr.io/linkerd-io/proxy:dev-undefined
        imagePullPolicy: IfNotPresent
        livenessProbe:
          httpGet:
            path: /metrics
            port: 4191
          initialDelaySeconds: 10
        name: linkerd-proxy
        ports:
        - containerPort: 4143
          name: linkerd-proxy
        - containerPort: 4191
          name: linkerd-metrics
        readinessProbe:
          httpGet:
            path: /metrics
            port: 4191
          initialDelaySeconds: 10
        resources: {}
        securityContext:
          runAsUser: 2102
        terminationMessagePolicy: FallbackToLogsOnError
      serviceAccountName: linkerd-prometheus
      volumes:
      - emptyDir: {}
        name: data
      - configMap:
          name: linkerd-prometheus-config
        name: prometheus-config
status: {}
---
kind: ConfigMap
apiVersion: v1
metadata:
  name: linkerd-prometheus-config
  namespace: linkerd
  labels:
    linkerd.io/control-plane-component: prometheus
  annotations:
    linkerd.io/created-by: linkerd/cli dev-undefined
data:
  prometheus.yml: |-
    global:
      scrape_interval: 10s
      scrape_timeout: 10s
      evaluation_interval: 10s

    rule_files:
    - /etc/prometheus/*_rules.yml

    scrape_configs:
    - job_name: 'prometheus'
      static_configs:
      - targets: ['localhost:9090']

    - job_name: 'grafana'
      kubernetes_sd_configs:
      - role: pod
        namespaces:
          names: ['linkerd']
      relabel_configs:
      - source_labels:
        - __meta_kubernetes_pod_container_name
        action: keep
        regex: ^grafana$

    - job_name: 'linkerd-controller'
      kubernetes_sd_configs:
      - role: pod
        namespaces:
          names: ['linkerd']
      relabel_configs:
      - source_labels:
        - __meta_kubernetes_pod_label_linkerd_io_control_plane_component
        - __meta_kubernetes_pod_container_port_name
        action: keep
        regex: (.*);admin-http$
      - source_labels: [__meta_kubernetes_pod_container_name]
        action: replace
        target_label: component

    - job_name: 'linkerd-proxy'
      kubernetes_sd_configs:
      - role: pod
      relabel_configs:
      - source_labels:
        - __meta_kubernetes_pod_container_name
        - __meta_kubernetes_pod_container_port_name
        - __meta_kubernetes_pod_label_linkerd_io_control_plane_ns
        action: keep
        regex: ^linkerd-proxy;linkerd-metrics;linkerd$
      - source_labels: [__meta_kubernetes_namespace]
        action: replace
        target_label: namespace
      - source_labels: [__meta_kubernetes_pod_name]
        action: replace
        target_label: pod
      # special case k8s' "job" label, to not interfere with prometheus' "job"
      # label
      # __meta_kubernetes_pod_label_linkerd_io_proxy_job=foo =>
      # k8s_job=foo
      - source_labels: [__meta_kubernetes_pod_label_linkerd_io_proxy_job]
        action: replace
        target_label: k8s_job
      # drop __meta_kubernetes_pod_label_linkerd_io_proxy_job
      - action: labeldrop
        regex: __meta_kubernetes_pod_label_linkerd_io_proxy_job
      # __meta_kubernetes_pod_label_linkerd_io_proxy_deployment=foo =>
      # deployment=foo
      - action: labelmap
        regex: __meta_kubernetes_pod_label_linkerd_io_proxy_(.+)
      # drop all labels that we just made copies of in the previous labelmap
      - action: labeldrop
        regex: __meta_kubernetes_pod_label_linkerd_io_proxy_(.+)
      # __meta_kubernetes_pod_label_linkerd_io_foo=bar =>
      # foo=bar
      - action: labelmap
        regex: __meta_kubernetes_pod_label_linkerd_io_(.+)
---
###
### Grafana
###
---
kind: ServiceAccount
apiVersion: v1
metadata:
  name: linkerd-grafana
  namespace: linkerd
---
kind: Service
apiVersion: v1
metadata:
  name: linkerd-grafana
  namespace: linkerd
  labels:
    linkerd.io/control-plane-component: grafana
  annotations:
    linkerd.io/created-by: linkerd/cli dev-undefined
spec:
  type: ClusterIP
  selector:
    linkerd.io/control-plane-component: grafana
  ports:
  - name: http
    port: 3000
    targetPort: 3000
---
apiVersion: extensions/v1beta1
kind: Deployment
metadata:
  annotations:
    linkerd.io/created-by: linkerd/cli dev-undefined
  creationTimestamp: null
  labels:
    linkerd.io/control-plane-component: grafana
  name: linkerd-grafana
  namespace: linkerd
spec:
  replicas: 1
  strategy: {}
  template:
    metadata:
      annotations:
        linkerd.io/created-by: linkerd/cli dev-undefined
        linkerd.io/proxy-version: dev-undefined
      creationTimestamp: null
      labels:
        linkerd.io/control-plane-component: grafana
        linkerd.io/control-plane-ns: linkerd
        linkerd.io/proxy-deployment: linkerd-grafana
    spec:
      containers:
      - env:
        - name: GF_PATHS_DATA
          value: /data
        image: gcr.io/linkerd-io/grafana:dev-undefined
        imagePullPolicy: IfNotPresent
        livenessProbe:
          httpGet:
            path: /api/health
            port: 3000
          initialDelaySeconds: 30
        name: grafana
        ports:
        - containerPort: 3000
          name: http
        readinessProbe:
          httpGet:
            path: /api/health
            port: 3000
        resources: {}
        securityContext:
          runAsUser: 472
        volumeMounts:
        - mountPath: /data
          name: data
        - mountPath: /etc/grafana
          name: grafana-config
          readOnly: true
      - env:
        - name: LINKERD2_PROXY_LOG
          value: warn,linkerd2_proxy=info
        - name: LINKERD2_PROXY_CONTROL_URL
          value: tcp://linkerd-destination.linkerd.svc.cluster.local:8086
        - name: LINKERD2_PROXY_CONTROL_LISTENER
          value: tcp://0.0.0.0:4190
        - name: LINKERD2_PROXY_METRICS_LISTENER
          value: tcp://0.0.0.0:4191
        - name: LINKERD2_PROXY_OUTBOUND_LISTENER
          value: tcp://127.0.0.1:4140
        - name: LINKERD2_PROXY_INBOUND_LISTENER
          value: tcp://0.0.0.0:4143
        - name: LINKERD2_PROXY_DESTINATION_PROFILE_SUFFIXES
          value: .
        - name: LINKERD2_PROXY_POD_NAMESPACE
          valueFrom:
            fieldRef:
              fieldPath: metadata.namespace
        - name: LINKERD2_PROXY_INBOUND_ACCEPT_KEEPALIVE
          value: 10000ms
        - name: LINKERD2_PROXY_OUTBOUND_CONNECT_KEEPALIVE
          value: 10000ms
        - name: LINKERD2_PROXY_ID
          value: linkerd-grafana.deployment.$LINKERD2_PROXY_POD_NAMESPACE.linkerd-managed.linkerd.svc.cluster.local
        image: gcr.io/linkerd-io/proxy:dev-undefined
        imagePullPolicy: IfNotPresent
        livenessProbe:
          httpGet:
            path: /metrics
            port: 4191
          initialDelaySeconds: 10
        name: linkerd-proxy
        ports:
        - containerPort: 4143
          name: linkerd-proxy
        - containerPort: 4191
          name: linkerd-metrics
        readinessProbe:
          httpGet:
            path: /metrics
            port: 4191
          initialDelaySeconds: 10
        resources: {}
        securityContext:
          runAsUser: 2102
        terminationMessagePolicy: FallbackToLogsOnError
      serviceAccountName: linkerd-grafana
      volumes:
      - emptyDir: {}
        name: data
      - configMap:
          items:
          - key: grafana.ini
            path: grafana.ini
          - key: datasources.yaml
            path: provisioning/datasources/datasources.yaml
          - key: dashboards.yaml
            path: provisioning/dashboards/dashboards.yaml
          name: linkerd-grafana-config
        name: grafana-config
status: {}
---
kind: ConfigMap
apiVersion: v1
metadata:
  name: linkerd-grafana-config
  namespace: linkerd
  labels:
    linkerd.io/control-plane-component: grafana
  annotations:
    linkerd.io/created-by: linkerd/cli dev-undefined
data:
  grafana.ini: |-
    instance_name = linkerd-grafana

    [server]
    root_url = %(protocol)s://%(domain)s:/grafana/

    [auth]
    disable_login_form = true

    [auth.anonymous]
    enabled = true
    org_role = Editor

    [auth.basic]
    enabled = false

    [analytics]
    check_for_updates = false

  datasources.yaml: |-
    apiVersion: 1
    datasources:
    - name: prometheus
      type: prometheus
      access: proxy
      orgId: 1
      url: http://linkerd-prometheus.linkerd.svc.cluster.local:9090
      isDefault: true
      jsonData:
        timeInterval: "5s"
      version: 1
      editable: true

  dashboards.yaml: |-
    apiVersion: 1
    providers:
    - name: 'default'
      orgId: 1
      folder: ''
      type: file
      disableDeletion: true
      editable: true
      options:
        path: /var/lib/grafana/dashboards
        homeDashboardId: linkerd-top-line

---
###
### Proxy Injector
###
---
apiVersion: apps/v1
kind: Deployment
metadata:
  annotations:
    linkerd.io/created-by: linkerd/cli dev-undefined
  creationTimestamp: null
  labels:
    linkerd.io/control-plane-component: proxy-injector
  name: linkerd-proxy-injector
  namespace: linkerd
spec:
  replicas: 1
  selector:
    matchLabels:
      linkerd.io/control-plane-component: proxy-injector
  strategy: {}
  template:
    metadata:
      annotations:
        linkerd.io/created-by: linkerd/cli dev-undefined
        linkerd.io/proxy-version: dev-undefined
      creationTimestamp: null
      labels:
        linkerd.io/control-plane-component: proxy-injector
        linkerd.io/control-plane-ns: linkerd
        linkerd.io/proxy-deployment: linkerd-proxy-injector
    spec:
      containers:
      - args:
        - proxy-injector
        - -controller-namespace=linkerd
        - -log-level=info
        - -no-init-container=true
        image: gcr.io/linkerd-io/controller:dev-undefined
        imagePullPolicy: IfNotPresent
        livenessProbe:
          httpGet:
            path: /ping
            port: 9995
          initialDelaySeconds: 10
        name: proxy-injector
        ports:
        - containerPort: 8443
          name: proxy-injector
        readinessProbe:
          failureThreshold: 7
          httpGet:
            path: /ready
            port: 9995
        resources: {}
        securityContext:
          runAsUser: 2103
        volumeMounts:
        - mountPath: /var/linkerd-io/config
          name: proxy-spec
      - env:
        - name: LINKERD2_PROXY_LOG
          value: warn,linkerd2_proxy=info
        - name: LINKERD2_PROXY_CONTROL_URL
          value: tcp://linkerd-destination.linkerd.svc.cluster.local:8086
        - name: LINKERD2_PROXY_CONTROL_LISTENER
          value: tcp://0.0.0.0:4190
        - name: LINKERD2_PROXY_METRICS_LISTENER
          value: tcp://0.0.0.0:4191
        - name: LINKERD2_PROXY_OUTBOUND_LISTENER
          value: tcp://127.0.0.1:4140
        - name: LINKERD2_PROXY_INBOUND_LISTENER
          value: tcp://0.0.0.0:4143
        - name: LINKERD2_PROXY_DESTINATION_PROFILE_SUFFIXES
          value: .
        - name: LINKERD2_PROXY_POD_NAMESPACE
          valueFrom:
            fieldRef:
              fieldPath: metadata.namespace
        - name: LINKERD2_PROXY_INBOUND_ACCEPT_KEEPALIVE
          value: 10000ms
        - name: LINKERD2_PROXY_OUTBOUND_CONNECT_KEEPALIVE
          value: 10000ms
        - name: LINKERD2_PROXY_ID
          value: linkerd-proxy-injector.deployment.$LINKERD2_PROXY_POD_NAMESPACE.linkerd-managed.linkerd.svc.cluster.local
        image: gcr.io/linkerd-io/proxy:dev-undefined
        imagePullPolicy: IfNotPresent
        livenessProbe:
          httpGet:
            path: /metrics
            port: 4191
          initialDelaySeconds: 10
        name: linkerd-proxy
        ports:
        - containerPort: 4143
          name: linkerd-proxy
        - containerPort: 4191
          name: linkerd-metrics
        readinessProbe:
          httpGet:
            path: /metrics
            port: 4191
          initialDelaySeconds: 10
        resources: {}
        securityContext:
          runAsUser: 2102
        terminationMessagePolicy: FallbackToLogsOnError
      serviceAccountName: linkerd-proxy-injector
      volumes:
      - configMap:
          name: linkerd-proxy-injector-sidecar-config
        name: proxy-spec
status: {}
---
kind: ServiceAccount
apiVersion: v1
metadata:
  name: linkerd-proxy-injector
  namespace: linkerd
---
kind: ClusterRole
apiVersion: rbac.authorization.k8s.io/v1
metadata:
  name: linkerd-linkerd-proxy-injector
rules:
- apiGroups: ["admissionregistration.k8s.io"]
  resources: ["mutatingwebhookconfigurations"]
  verbs: ["create", "update", "get", "watch"]
- apiGroups: [""]
  resources: ["namespaces"]
  verbs: ["get"]
---
kind: ClusterRoleBinding
apiVersion: rbac.authorization.k8s.io/v1
metadata:
  name: linkerd-linkerd-proxy-injector
subjects:
- kind: ServiceAccount
  name: linkerd-proxy-injector
  namespace: linkerd
  apiGroup: ""
roleRef:
  kind: ClusterRole
  name: linkerd-linkerd-proxy-injector
  apiGroup: rbac.authorization.k8s.io
---
kind: Service
apiVersion: v1
metadata:
  name: linkerd-proxy-injector
  namespace: linkerd
  labels:
    linkerd.io/control-plane-component: proxy-injector
  annotations:
    linkerd.io/created-by: linkerd/cli dev-undefined
spec:
  type: ClusterIP
  selector:
    linkerd.io/control-plane-component: proxy-injector
  ports:
  - name: proxy-injector
    port: 443
    targetPort: proxy-injector
---
kind: ConfigMap
apiVersion: v1
metadata:
  name: linkerd-proxy-injector-sidecar-config
  namespace: linkerd
  labels:
    linkerd.io/control-plane-component: proxy-injector
  annotations:
    linkerd.io/created-by: linkerd/cli dev-undefined
data:
  proxy-init.yaml: |
    args:
    - --incoming-proxy-port
    - 4143
    - --outgoing-proxy-port
    - 4140
    - --proxy-uid
    - 2102
    - --inbound-ports-to-ignore
    - 4190,4191
    image: gcr.io/linkerd-io/proxy-init:dev-undefined
    imagePullPolicy: IfNotPresent
    name: linkerd-init
    securityContext:
      capabilities:
        add:
        - NET_ADMIN
      privileged: false
      runAsNonRoot: false
      runAsUser: 0
    terminationMessagePolicy: FallbackToLogsOnError
  proxy.yaml: |
    env:
    - name: LINKERD2_PROXY_LOG
      value: warn,linkerd2_proxy=info
    - name: LINKERD2_PROXY_CONTROL_URL
      value: tcp://linkerd-destination.linkerd.svc.cluster.local:8086
    - name: LINKERD2_PROXY_CONTROL_LISTENER
      value: tcp://0.0.0.0:4190
    - name: LINKERD2_PROXY_METRICS_LISTENER
      value: tcp://0.0.0.0:4191
    - name: LINKERD2_PROXY_OUTBOUND_LISTENER
      value: tcp://127.0.0.1:4140
    - name: LINKERD2_PROXY_INBOUND_LISTENER
      value: tcp://0.0.0.0:4143
    - name: LINKERD2_PROXY_DESTINATION_PROFILE_SUFFIXES
      value: .
    - name: LINKERD2_PROXY_POD_NAMESPACE
      valueFrom:
        fieldRef:
          fieldPath: metadata.namespace
    - name: LINKERD2_PROXY_INBOUND_ACCEPT_KEEPALIVE
      value: 10000ms
    - name: LINKERD2_PROXY_OUTBOUND_CONNECT_KEEPALIVE
      value: 10000ms
    - name: LINKERD2_PROXY_ID
      value: "" # this value will be computed by the webhook
    image: gcr.io/linkerd-io/proxy:dev-undefined
    imagePullPolicy: IfNotPresent
    livenessProbe:
      httpGet:
        path: /metrics
        port: 4191
      initialDelaySeconds: 10
    name: linkerd-proxy
    ports:
    - containerPort: 4143
      name: linkerd-proxy
    - containerPort: 4191
      name: linkerd-metrics
    readinessProbe:
      httpGet:
        path: /metrics
        port: 4191
      initialDelaySeconds: 10
    securityContext:
      runAsUser: 2102
    terminationMessagePolicy: FallbackToLogsOnError
---<|MERGE_RESOLUTION|>--- conflicted
+++ resolved
@@ -7,11 +7,7 @@
     linkerd.io/inject: disabled
 ---
 ###
-<<<<<<< HEAD
 ### Identity
-=======
-### Controller
->>>>>>> bdae7516
 ###
 ---
 kind: ServiceAccount
@@ -25,21 +21,9 @@
 metadata:
   name: linkerd-linkerd-identity
 rules:
-<<<<<<< HEAD
 - apiGroups: ["extensions", "authentication"]
   resources: ["tokenreview"]
   verbs: ["create"]
-=======
-- apiGroups: ["extensions", "apps"]
-  resources: ["daemonsets", "deployments", "replicasets", "statefulsets"]
-  verbs: ["list", "get", "watch"]
-- apiGroups: [""]
-  resources: ["pods", "endpoints", "services", "replicationcontrollers", "namespaces"]
-  verbs: ["list", "get", "watch"]
-- apiGroups: ["linkerd.io"]
-  resources: ["serviceprofiles"]
-  verbs: ["list", "get", "watch"]
->>>>>>> bdae7516
 ---
 kind: ClusterRoleBinding
 apiVersion: rbac.authorization.k8s.io/v1beta1
@@ -53,7 +37,6 @@
 - kind: ServiceAccount
   name: linkerd-identity
   namespace: linkerd
-<<<<<<< HEAD
 ---
 kind: Service
 apiVersion: v1
@@ -104,8 +87,11 @@
         - -log-level=info
         - -controller-namespace=linkerd
         - -trust-domain=
-        - -trust-anchors=/var/run/linkerd/identity/trust-anchors
-        - -lifetime=
+        - -trust-anchors=/var/run/linkerd/identity-trust-anchors/roots.pem
+        - -signing-intermediates=/var/run/linkerd/identity-signing/trust-anchors.pem
+        - -signing-crt=/var/run/linkerd/identity-signing/crt.der
+        - -signing-key=/var/run/linkerd/identity-signing/key.der
+        - -signing-valid-for=
         image: gcr.io/linkerd-io/controller:dev-undefined
         imagePullPolicy: IfNotPresent
         livenessProbe:
@@ -226,8 +212,6 @@
 - kind: ServiceAccount
   name: linkerd-controller
   namespace: linkerd
-=======
->>>>>>> bdae7516
 ---
 kind: Service
 apiVersion: v1
@@ -322,10 +306,7 @@
         - -addr=:8086
         - -controller-namespace=linkerd
         - -single-namespace=false
-<<<<<<< HEAD
-=======
         - -enable-tls=
->>>>>>> bdae7516
         - -enable-h2-upgrade=true
         - -log-level=info
         image: gcr.io/linkerd-io/controller:dev-undefined
