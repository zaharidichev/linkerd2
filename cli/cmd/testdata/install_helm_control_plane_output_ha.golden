---
# Source: linkerd-control-plane/templates/namespace.yaml
---
# Source: linkerd-control-plane/templates/identity-rbac.yaml
---
###
### Identity Controller Service RBAC
###
kind: ClusterRole
apiVersion: rbac.authorization.k8s.io/v1
metadata:
  name: linkerd-linkerd-dev-identity
  labels:
    linkerd.io/control-plane-component: identity
    linkerd.io/control-plane-ns: linkerd-dev
rules:
- apiGroups: ["authentication.k8s.io"]
  resources: ["tokenreviews"]
  verbs: ["create"]
- apiGroups: ["apps"]
  resources: ["deployments"]
  verbs: ["get"]
- apiGroups: [""]
  resources: ["events"]
  verbs: ["create", "patch"]
---
kind: ClusterRoleBinding
apiVersion: rbac.authorization.k8s.io/v1
metadata:
  name: linkerd-linkerd-dev-identity
  labels:
    linkerd.io/control-plane-component: identity
    linkerd.io/control-plane-ns: linkerd-dev
roleRef:
  apiGroup: rbac.authorization.k8s.io
  kind: ClusterRole
  name: linkerd-linkerd-dev-identity
subjects:
- kind: ServiceAccount
  name: linkerd-identity
  namespace: linkerd-dev
---
kind: ServiceAccount
apiVersion: v1
metadata:
  name: linkerd-identity
  
  labels:
    linkerd.io/control-plane-component: identity
    linkerd.io/control-plane-ns: linkerd-dev
---
# Source: linkerd-control-plane/templates/destination-rbac.yaml
---
###
### Destination Controller Service
###
kind: ClusterRole
apiVersion: rbac.authorization.k8s.io/v1
metadata:
  name: linkerd-linkerd-dev-destination
  labels:
    linkerd.io/control-plane-component: destination
    linkerd.io/control-plane-ns: linkerd-dev
rules:
- apiGroups: ["apps"]
  resources: ["replicasets"]
  verbs: ["list", "get", "watch"]
- apiGroups: ["batch"]
  resources: ["jobs"]
  verbs: ["list", "get", "watch"]
- apiGroups: [""]
  resources: ["pods", "endpoints", "services", "nodes", "namespaces"]
  verbs: ["list", "get", "watch"]
- apiGroups: ["linkerd.io"]
  resources: ["serviceprofiles"]
  verbs: ["list", "get", "watch"]
- apiGroups: ["discovery.k8s.io"]
  resources: ["endpointslices"]
  verbs: ["list", "get", "watch"]
---
kind: ClusterRoleBinding
apiVersion: rbac.authorization.k8s.io/v1
metadata:
  name: linkerd-linkerd-dev-destination
  labels:
    linkerd.io/control-plane-component: destination
    linkerd.io/control-plane-ns: linkerd-dev
roleRef:
  apiGroup: rbac.authorization.k8s.io
  kind: ClusterRole
  name: linkerd-linkerd-dev-destination
subjects:
- kind: ServiceAccount
  name: linkerd-destination
  namespace: linkerd-dev
---
kind: ServiceAccount
apiVersion: v1
metadata:
  name: linkerd-destination
  
  labels:
    linkerd.io/control-plane-component: destination
    linkerd.io/control-plane-ns: linkerd-dev
---
apiVersion: admissionregistration.k8s.io/v1
kind: ValidatingWebhookConfiguration
metadata:
  name: linkerd-sp-validator-webhook-config
  labels:
    linkerd.io/control-plane-component: destination
    linkerd.io/control-plane-ns: linkerd-dev
webhooks:
- name: linkerd-sp-validator.linkerd.io
  namespaceSelector:
    matchExpressions:
    - key: config.linkerd.io/admission-webhooks
      operator: NotIn
      values:
      - disabled
  clientConfig:
    service:
      name: linkerd-sp-validator
      namespace: linkerd-dev
      path: "/"
    caBundle: dGVzdC1wcm9maWxlLXZhbGlkYXRvci1jYS1idW5kbGU=
  failurePolicy: Fail
  admissionReviewVersions: ["v1", "v1beta1"]
  rules:
  - operations: ["CREATE", "UPDATE"]
    apiGroups: ["linkerd.io"]
    apiVersions: ["v1alpha1", "v1alpha2"]
    resources: ["serviceprofiles"]
  sideEffects: None
---
apiVersion: admissionregistration.k8s.io/v1
kind: ValidatingWebhookConfiguration
metadata:
  name: linkerd-policy-validator-webhook-config
  labels:
    linkerd.io/control-plane-component: destination
    linkerd.io/control-plane-ns: linkerd-dev
webhooks:
- name: linkerd-policy-validator.linkerd.io
  namespaceSelector:
    matchExpressions:
    - key: config.linkerd.io/admission-webhooks
      operator: NotIn
      values:
      - disabled
  clientConfig:
    service:
      name: linkerd-policy-validator
      namespace: linkerd-dev
      path: "/"
    caBundle: dGVzdC1wcm9maWxlLXZhbGlkYXRvci1jYS1idW5kbGU=
  failurePolicy: Fail
  admissionReviewVersions: ["v1", "v1beta1"]
  rules:
  - operations: ["CREATE", "UPDATE"]
    apiGroups: ["policy.linkerd.io"]
    apiVersions: ["v1alpha1", "v1beta1"]
    resources:
<<<<<<< HEAD
    - authorizationpolicies
    - networkauthentications
    - meshtlsauthentications
=======
    - serverauthorizations
>>>>>>> c78b4259
    - servers
  sideEffects: None
---
apiVersion: rbac.authorization.k8s.io/v1
kind: ClusterRole
metadata:
  name: linkerd-policy
  labels:
    app.kubernetes.io/part-of: Linkerd
    linkerd.io/control-plane-component: destination
    linkerd.io/control-plane-ns: linkerd-dev
rules:
  - apiGroups:
      - ""
    resources:
      - pods
    verbs:
      - get
      - list
      - watch
  - apiGroups:
      - policy.linkerd.io
    resources:
      - servers
      - serverauthorizations
    verbs:
      - get
      - list
      - watch
---
apiVersion: rbac.authorization.k8s.io/v1
kind: ClusterRoleBinding
metadata:
  name: linkerd-destination-policy
  labels:
    app.kubernetes.io/part-of: Linkerd
    linkerd.io/control-plane-component: destination
    linkerd.io/control-plane-ns: linkerd-dev
roleRef:
  apiGroup: rbac.authorization.k8s.io
  kind: ClusterRole
  name: linkerd-policy
subjects:
  - kind: ServiceAccount
    name: linkerd-destination
    namespace: linkerd-dev
---
# Source: linkerd-control-plane/templates/heartbeat-rbac.yaml
---
###
### Heartbeat RBAC
###
apiVersion: rbac.authorization.k8s.io/v1
kind: Role
metadata:
  name: linkerd-heartbeat
  
  labels:
    linkerd.io/control-plane-ns: linkerd-dev
rules:
- apiGroups: [""]
  resources: ["configmaps"]
  verbs: ["get"]
  resourceNames: ["linkerd-config"]
---
apiVersion: rbac.authorization.k8s.io/v1
kind: RoleBinding
metadata:
  name: linkerd-heartbeat
  
  labels:
    linkerd.io/control-plane-ns: linkerd-dev
roleRef:
  kind: Role
  name: linkerd-heartbeat
  apiGroup: rbac.authorization.k8s.io
subjects:
- kind: ServiceAccount
  name: linkerd-heartbeat
  namespace: linkerd-dev
---
apiVersion: rbac.authorization.k8s.io/v1
kind: ClusterRole
metadata:
  name: linkerd-heartbeat
  labels:
    linkerd.io/control-plane-ns: linkerd-dev
rules:
- apiGroups: [""]
  resources: ["namespaces"]
  verbs: ["list"]
- apiGroups: ["linkerd.io"]
  resources: ["serviceprofiles"]
  verbs: ["list"]
---
apiVersion: rbac.authorization.k8s.io/v1
kind: ClusterRoleBinding
metadata:
  name: linkerd-heartbeat
  labels:
    linkerd.io/control-plane-ns: linkerd-dev
roleRef:
  kind: ClusterRole
  name: linkerd-heartbeat
  apiGroup: rbac.authorization.k8s.io
subjects:
- kind: ServiceAccount
  name: linkerd-heartbeat
  namespace: linkerd-dev
---
kind: ServiceAccount
apiVersion: v1
metadata:
  name: linkerd-heartbeat
  
  labels:
    linkerd.io/control-plane-component: heartbeat
    linkerd.io/control-plane-ns: linkerd-dev
---
# Source: linkerd-control-plane/templates/proxy-injector-rbac.yaml
---
###
### Proxy Injector RBAC
###
kind: ClusterRole
apiVersion: rbac.authorization.k8s.io/v1
metadata:
  name: linkerd-linkerd-dev-proxy-injector
  labels:
    linkerd.io/control-plane-component: proxy-injector
    linkerd.io/control-plane-ns: linkerd-dev
rules:
- apiGroups: [""]
  resources: ["events"]
  verbs: ["create", "patch"]
- apiGroups: [""]
  resources: ["namespaces", "replicationcontrollers"]
  verbs: ["list", "get", "watch"]
- apiGroups: [""]
  resources: ["pods"]
  verbs: ["list", "watch"]
- apiGroups: ["extensions", "apps"]
  resources: ["deployments", "replicasets", "daemonsets", "statefulsets"]
  verbs: ["list", "get", "watch"]
- apiGroups: ["extensions", "batch"]
  resources: ["cronjobs", "jobs"]
  verbs: ["list", "get", "watch"]
---
kind: ClusterRoleBinding
apiVersion: rbac.authorization.k8s.io/v1
metadata:
  name: linkerd-linkerd-dev-proxy-injector
  labels:
    linkerd.io/control-plane-component: proxy-injector
    linkerd.io/control-plane-ns: linkerd-dev
subjects:
- kind: ServiceAccount
  name: linkerd-proxy-injector
  namespace: linkerd-dev
  apiGroup: ""
roleRef:
  kind: ClusterRole
  name: linkerd-linkerd-dev-proxy-injector
  apiGroup: rbac.authorization.k8s.io
---
kind: ServiceAccount
apiVersion: v1
metadata:
  name: linkerd-proxy-injector
  
  labels:
    linkerd.io/control-plane-component: proxy-injector
    linkerd.io/control-plane-ns: linkerd-dev
---
apiVersion: admissionregistration.k8s.io/v1
kind: MutatingWebhookConfiguration
metadata:
  name: linkerd-proxy-injector-webhook-config
  labels:
    linkerd.io/control-plane-component: proxy-injector
    linkerd.io/control-plane-ns: linkerd-dev
webhooks:
- name: linkerd-proxy-injector.linkerd.io
  namespaceSelector:
    matchExpressions:
    - key: config.linkerd.io/admission-webhooks
      operator: NotIn
      values:
      - disabled
    - key: kubernetes.io/metadata.name
      operator: NotIn
      values:
      - kube-system
      - cert-manager
  objectSelector:
    null
  clientConfig:
    service:
      name: linkerd-proxy-injector
      namespace: linkerd-dev
      path: "/"
    caBundle: dGVzdC1wcm94eS1pbmplY3Rvci1jYS1idW5kbGU=
  failurePolicy: Fail
  admissionReviewVersions: ["v1", "v1beta1"]
  rules:
  - operations: [ "CREATE" ]
    apiGroups: [""]
    apiVersions: ["v1"]
    resources: ["pods", "services"]
  sideEffects: None
---
# Source: linkerd-control-plane/templates/psp.yaml
---
# Source: linkerd-control-plane/templates/config.yaml
---
kind: ConfigMap
apiVersion: v1
metadata:
  name: linkerd-config
  
  labels:
    linkerd.io/control-plane-component: controller
    linkerd.io/control-plane-ns: linkerd-dev
  annotations:
    linkerd.io/created-by: linkerd/helm linkerd-version
data:
  linkerd-crds-chart-version: linkerd-crds-1.0.0-edge
  values: |
    cliVersion: ""
    clusterDomain: cluster.local
    clusterNetworks: 10.0.0.0/8,100.64.0.0/10,172.16.0.0/12,192.168.0.0/16
    cniEnabled: false
    controlPlaneTracing: false
    controlPlaneTracingNamespace: linkerd-jaeger
    controllerImage: cr.l5d.io/linkerd/controller
    controllerLogFormat: plain
    controllerLogLevel: info
    controllerReplicas: 3
    controllerUID: 2103
    debugContainer:
      image:
        name: cr.l5d.io/linkerd/debug
        pullPolicy: ""
        version: test-debug-version
    destinationProxyResources: null
    destinationResources:
      cpu:
        limit: ""
        request: 100m
      ephemeral-storage:
        limit: ""
        request: ""
      memory:
        limit: 250Mi
        request: 50Mi
    disableHeartBeat: false
    enableEndpointSlices: true
    enableH2Upgrade: true
    enablePodAntiAffinity: true
    heartbeatResources:
      cpu:
        limit: ""
        request: 100m
      ephemeral-storage:
        limit: ""
        request: ""
      memory:
        limit: 250Mi
        request: 50Mi
    heartbeatSchedule: 1 2 3 4 5
    highAvailability: false
    identity:
      issuer:
        clockSkewAllowance: 20s
        externalCA: false
        issuanceLifetime: 24h0m0s
        scheme: linkerd.io/tls
        tls:
          crtPEM: test-crt-pem
      serviceAccountTokenProjection: true
    identityProxyResources: null
    identityResources:
      cpu:
        limit: ""
        request: 100m
      ephemeral-storage:
        limit: ""
        request: ""
      memory:
        limit: 250Mi
        request: 10Mi
    identityTrustAnchorsPEM: test-trust-anchor
    identityTrustDomain: test.trust.domain
    imagePullPolicy: IfNotPresent
    imagePullSecrets: null
    linkerdVersion: linkerd-version
    nodeSelector:
      kubernetes.io/os: linux
    podAnnotations: {}
    podLabels: {}
    policyController:
      defaultAllowPolicy: all-unauthenticated
      image:
        name: cr.l5d.io/linkerd/policy-controller
        pullPolicy: ""
        version: ""
      logLevel: linkerd=info,warn
      resources:
        cpu:
          limit: ""
          request: ""
        ephemeral-storage:
          limit: ""
          request: ""
        memory:
          limit: ""
          request: ""
    policyValidator:
      caBundle: test-profile-validator-ca-bundle
      crtPEM: ""
      externalSecret: true
      injectCaFrom: ""
      injectCaFromSecret: ""
      keyPEM: ""
      namespaceSelector:
        matchExpressions:
        - key: config.linkerd.io/admission-webhooks
          operator: NotIn
          values:
          - disabled
    priorityClassName: ""
    profileValidator:
      caBundle: test-profile-validator-ca-bundle
      crtPEM: ""
      externalSecret: true
      injectCaFrom: ""
      injectCaFromSecret: ""
      namespaceSelector:
        matchExpressions:
        - key: config.linkerd.io/admission-webhooks
          operator: NotIn
          values:
          - disabled
    prometheusUrl: ""
    proxy:
      accessLog: ""
      await: true
      capabilities: null
      defaultInboundPolicy: ""
      enableExternalProfiles: false
      image:
        name: cr.l5d.io/linkerd/proxy
        pullPolicy: ""
        version: test-proxy-version
      inboundConnectTimeout: 100ms
      isGateway: false
      isIngress: false
      logFormat: plain
      logLevel: warn,linkerd=info
      opaquePorts: 25,587,3306,4444,5432,6379,9300,11211
      outboundConnectTimeout: 1000ms
      podInboundPorts: ""
      ports:
        admin: 4191
        control: 4190
        inbound: 4143
        outbound: 4140
      requireIdentityOnInboundPorts: ""
      resources:
        cpu:
          limit: ""
          request: 100m
        ephemeral-storage:
          limit: ""
          request: ""
        memory:
          limit: 250Mi
          request: 20Mi
      saMountPath: null
      uid: 2102
      waitBeforeExitSeconds: 0
    proxyContainerName: linkerd-proxy
    proxyInit:
      capabilities: null
      closeWaitTimeoutSecs: 0
      ignoreInboundPorts: "222"
      ignoreOutboundPorts: "111"
      image:
        name: cr.l5d.io/linkerd/proxy-init
        pullPolicy: ""
        version: test-proxy-init-version
      logFormat: ""
      logLevel: ""
      resources:
        cpu:
          limit: 100m
          request: 100m
        ephemeral-storage:
          limit: ""
          request: ""
        memory:
          limit: 20Mi
          request: 20Mi
      runAsRoot: false
      saMountPath: null
      skipSubnets: ""
      xtMountPath:
        mountPath: /run
        name: linkerd-proxy-init-xtables-lock
        readOnly: false
    proxyInjector:
      caBundle: test-proxy-injector-ca-bundle
      crtPEM: ""
      externalSecret: true
      injectCaFrom: ""
      injectCaFromSecret: ""
      namespaceSelector:
        matchExpressions:
        - key: config.linkerd.io/admission-webhooks
          operator: NotIn
          values:
          - disabled
        - key: kubernetes.io/metadata.name
          operator: NotIn
          values:
          - kube-system
          - cert-manager
    proxyInjectorProxyResources: null
    proxyInjectorResources:
      cpu:
        limit: ""
        request: 100m
      ephemeral-storage:
        limit: ""
        request: ""
      memory:
        limit: 250Mi
        request: 50Mi
    tap:
      caBundle: test-tap-ca-bundle
      externalSecret: true
    tolerations: null
    webhookFailurePolicy: Fail
---
# Source: linkerd-control-plane/templates/identity.yaml
---
###
### Identity Controller Service
###
---
kind: Secret
apiVersion: v1
metadata:
  name: linkerd-identity-issuer
  
  labels:
    linkerd.io/control-plane-component: identity
    linkerd.io/control-plane-ns: linkerd-dev
  annotations:
    linkerd.io/created-by: linkerd/helm linkerd-version
data:
  crt.pem: dGVzdC1jcnQtcGVt
  key.pem: dGVzdC1rZXktcGVt
---
kind: ConfigMap
apiVersion: v1
metadata:
  name: linkerd-identity-trust-roots
  
  labels:
    linkerd.io/control-plane-component: identity
    linkerd.io/control-plane-ns: linkerd-dev
  annotations:
    linkerd.io/created-by: linkerd/helm linkerd-version
data:
  ca-bundle.crt: |
    test-trust-anchor
---
kind: Service
apiVersion: v1
metadata:
  name: linkerd-identity
  
  labels:
    linkerd.io/control-plane-component: identity
    linkerd.io/control-plane-ns: linkerd-dev
  annotations:
    linkerd.io/created-by: linkerd/helm linkerd-version
spec:
  type: ClusterIP
  selector:
    linkerd.io/control-plane-component: identity
  ports:
  - name: grpc
    port: 8080
    targetPort: 8080
---
kind: Service
apiVersion: v1
metadata:
  name: linkerd-identity-headless
  
  labels:
    linkerd.io/control-plane-component: identity
    linkerd.io/control-plane-ns: linkerd-dev
  annotations:
    linkerd.io/created-by: linkerd/helm linkerd-version
spec:
  clusterIP: None
  selector:
    linkerd.io/control-plane-component: identity
  ports:
  - name: grpc
    port: 8080
    targetPort: 8080
---
kind: PodDisruptionBudget
apiVersion: policy/v1beta1
metadata:
  name: linkerd-identity
  
  labels:
    linkerd.io/control-plane-component: identity
    linkerd.io/control-plane-ns: linkerd-dev
  annotations:
    linkerd.io/created-by: linkerd/helm linkerd-version
spec:
  maxUnavailable: 1
  selector:
    matchLabels:
      linkerd.io/control-plane-component: identity
---
apiVersion: apps/v1
kind: Deployment
metadata:
  annotations:
    linkerd.io/created-by: linkerd/helm linkerd-version
  labels:
    app.kubernetes.io/name: identity
    app.kubernetes.io/part-of: Linkerd
    app.kubernetes.io/version: linkerd-version
    linkerd.io/control-plane-component: identity
    linkerd.io/control-plane-ns: linkerd-dev
  name: linkerd-identity
  
spec:
  replicas: 3
  selector:
    matchLabels:
      linkerd.io/control-plane-component: identity
      linkerd.io/control-plane-ns: linkerd-dev
      linkerd.io/proxy-deployment: linkerd-identity
  strategy:
    rollingUpdate:
      maxUnavailable: 1
  template:
    metadata:
      annotations:
        linkerd.io/created-by: linkerd/helm linkerd-version
        linkerd.io/proxy-version: test-proxy-version
        config.linkerd.io/default-inbound-policy: "all-unauthenticated"
      labels:
        linkerd.io/control-plane-component: identity
        linkerd.io/control-plane-ns: linkerd-dev
        linkerd.io/workload-ns: linkerd-dev
        linkerd.io/proxy-deployment: linkerd-identity
    spec:
      nodeSelector:
        kubernetes.io/os: linux
      affinity:
        podAntiAffinity:
          preferredDuringSchedulingIgnoredDuringExecution:
          - podAffinityTerm:
              labelSelector:
                matchExpressions:
                - key: linkerd.io/control-plane-component
                  operator: In
                  values:
                  - identity
              topologyKey: failure-domain.beta.kubernetes.io/zone
            weight: 100
          requiredDuringSchedulingIgnoredDuringExecution:
          - labelSelector:
              matchExpressions:
              - key: linkerd.io/control-plane-component
                operator: In
                values:
                - identity
            topologyKey: kubernetes.io/hostname
      containers:
      - args:
        - identity
        - -log-level=info
        - -log-format=plain
        - -controller-namespace=linkerd-dev
        - -identity-trust-domain=test.trust.domain
        - -identity-issuance-lifetime=24h0m0s
        - -identity-clock-skew-allowance=20s
        - -identity-scheme=linkerd.io/tls
        env:
        - name: LINKERD_DISABLED
          value: "linkerd-await cannot block the identity controller"
        image: cr.l5d.io/linkerd/controller:linkerd-version
        imagePullPolicy: IfNotPresent
        livenessProbe:
          httpGet:
            path: /ping
            port: 9990
          initialDelaySeconds: 10
        name: identity
        ports:
        - containerPort: 8080
          name: grpc
        - containerPort: 9990
          name: admin-http
        readinessProbe:
          failureThreshold: 7
          httpGet:
            path: /ready
            port: 9990
        resources:
          limits:
            memory: "250Mi"
          requests:
            cpu: "100m"
            memory: "10Mi"
        securityContext:
          runAsUser: 2103
          allowPrivilegeEscalation: false
        volumeMounts:
        - mountPath: /var/run/linkerd/identity/issuer
          name: identity-issuer
        - mountPath: /var/run/linkerd/identity/trust-roots/
          name: trust-roots
      - env:
        - name: _pod_name
          valueFrom:
            fieldRef:
              fieldPath: metadata.name
        - name: _pod_ns
          valueFrom:
            fieldRef:
              fieldPath: metadata.namespace
        - name: _pod_nodeName
          valueFrom:
            fieldRef:
              fieldPath: spec.nodeName
        - name: LINKERD2_PROXY_INBOUND_PORTS_REQUIRE_TLS
          value: "8080"
        - name: LINKERD2_PROXY_LOG
          value: "warn,linkerd=info"
        - name: LINKERD2_PROXY_LOG_FORMAT
          value: "plain"
        - name: LINKERD2_PROXY_DESTINATION_SVC_ADDR
          value: linkerd-dst-headless.linkerd-dev.svc.cluster.local.:8086
        - name: LINKERD2_PROXY_DESTINATION_PROFILE_NETWORKS
          value: "10.0.0.0/8,100.64.0.0/10,172.16.0.0/12,192.168.0.0/16"
        - name: LINKERD2_PROXY_POLICY_SVC_ADDR
          value: linkerd-policy.linkerd-dev.svc.cluster.local.:8090
        - name: LINKERD2_PROXY_POLICY_WORKLOAD
          value: "$(_pod_ns):$(_pod_name)"
        - name: LINKERD2_PROXY_INBOUND_DEFAULT_POLICY
          value: all-unauthenticated
        - name: LINKERD2_PROXY_POLICY_CLUSTER_NETWORKS
          value: "10.0.0.0/8,100.64.0.0/10,172.16.0.0/12,192.168.0.0/16"
        - name: LINKERD2_PROXY_INBOUND_CONNECT_TIMEOUT
          value: "100ms"
        - name: LINKERD2_PROXY_OUTBOUND_CONNECT_TIMEOUT
          value: "1000ms"
        - name: LINKERD2_PROXY_CONTROL_LISTEN_ADDR
          value: 0.0.0.0:4190
        - name: LINKERD2_PROXY_ADMIN_LISTEN_ADDR
          value: 0.0.0.0:4191
        - name: LINKERD2_PROXY_OUTBOUND_LISTEN_ADDR
          value: 127.0.0.1:4140
        - name: LINKERD2_PROXY_INBOUND_LISTEN_ADDR
          value: 0.0.0.0:4143
        - name: LINKERD2_PROXY_INBOUND_IPS
          valueFrom:
            fieldRef:
              fieldPath: status.podIPs
        - name: LINKERD2_PROXY_INBOUND_PORTS
          value: "8080,9990"
        - name: LINKERD2_PROXY_DESTINATION_PROFILE_SUFFIXES
          value: svc.cluster.local.
        - name: LINKERD2_PROXY_INBOUND_ACCEPT_KEEPALIVE
          value: 10000ms
        - name: LINKERD2_PROXY_OUTBOUND_CONNECT_KEEPALIVE
          value: 10000ms
        - name: LINKERD2_PROXY_INBOUND_PORTS_DISABLE_PROTOCOL_DETECTION
          value: "25,587,3306,4444,5432,6379,9300,11211"
        - name: LINKERD2_PROXY_DESTINATION_CONTEXT
          value: |
            {"ns":"$(_pod_ns)", "nodeName":"$(_pod_nodeName)"}
        - name: _pod_sa
          valueFrom:
            fieldRef:
              fieldPath: spec.serviceAccountName
        - name: LINKERD2_PROXY_IDENTITY_DIR
          value: /var/run/linkerd/identity/end-entity
        - name: LINKERD2_PROXY_IDENTITY_TRUST_ANCHORS
          valueFrom:
            configMapKeyRef:
              name: linkerd-identity-trust-roots
              key: ca-bundle.crt
        - name: LINKERD2_PROXY_IDENTITY_TOKEN_FILE
          value: /var/run/secrets/tokens/linkerd-identity-token
        - name: LINKERD2_PROXY_IDENTITY_SVC_ADDR
          value: localhost.:8080
        - name: LINKERD2_PROXY_IDENTITY_LOCAL_NAME
          value: $(_pod_sa).$(_pod_ns).serviceaccount.identity.linkerd-dev.test.trust.domain
        - name: LINKERD2_PROXY_IDENTITY_SVC_NAME
          value: linkerd-identity.linkerd-dev.serviceaccount.identity.linkerd-dev.test.trust.domain
        - name: LINKERD2_PROXY_DESTINATION_SVC_NAME
          value: linkerd-destination.linkerd-dev.serviceaccount.identity.linkerd-dev.test.trust.domain
        - name: LINKERD2_PROXY_POLICY_SVC_NAME
          value: linkerd-destination.linkerd-dev.serviceaccount.identity.linkerd-dev.test.trust.domain
        image: cr.l5d.io/linkerd/proxy:test-proxy-version
        imagePullPolicy: IfNotPresent
        livenessProbe:
          httpGet:
            path: /live
            port: 4191
          initialDelaySeconds: 10
        name: linkerd-proxy
        ports:
        - containerPort: 4143
          name: linkerd-proxy
        - containerPort: 4191
          name: linkerd-admin
        readinessProbe:
          httpGet:
            path: /ready
            port: 4191
          initialDelaySeconds: 2
        resources:
          limits:
            memory: "250Mi"
          requests:
            cpu: "100m"
            memory: "20Mi"
        securityContext:
          allowPrivilegeEscalation: false
          readOnlyRootFilesystem: true
          runAsUser: 2102
        terminationMessagePolicy: FallbackToLogsOnError
        volumeMounts:
        - mountPath: /var/run/linkerd/identity/end-entity
          name: linkerd-identity-end-entity
        - mountPath: /var/run/secrets/tokens
          name: linkerd-identity-token
      initContainers:
      - args:
        - --incoming-proxy-port
        - "4143"
        - --outgoing-proxy-port
        - "4140"
        - --proxy-uid
        - "2102"
        - --inbound-ports-to-ignore
        - "4190,4191,222"
        - --outbound-ports-to-ignore
        - "443"
        image: cr.l5d.io/linkerd/proxy-init:test-proxy-init-version
        imagePullPolicy: IfNotPresent
        name: linkerd-init
        resources:
          limits:
            cpu: "100m"
            memory: "20Mi"
          requests:
            cpu: "100m"
            memory: "20Mi"
        securityContext:
          allowPrivilegeEscalation: false
          capabilities:
            add:
            - NET_ADMIN
            - NET_RAW
          privileged: false
          runAsNonRoot: true
          readOnlyRootFilesystem: true
        terminationMessagePolicy: FallbackToLogsOnError
        volumeMounts:
        - mountPath: /run
          name: linkerd-proxy-init-xtables-lock
      serviceAccountName: linkerd-identity
      volumes:
      - name: identity-issuer
        secret:
          secretName: linkerd-identity-issuer
      - configMap:
          name: linkerd-identity-trust-roots
        name: trust-roots
      - emptyDir: {}
        name: linkerd-proxy-init-xtables-lock
      - name: linkerd-identity-token
        projected:
          sources:
          - serviceAccountToken:
              path: linkerd-identity-token
              expirationSeconds: 86400
              audience: identity.l5d.io
      - emptyDir:
          medium: Memory
        name: linkerd-identity-end-entity
---
# Source: linkerd-control-plane/templates/destination.yaml
---
###
### Destination Controller Service
###
kind: Service
apiVersion: v1
metadata:
  name: linkerd-dst
  
  labels:
    linkerd.io/control-plane-component: destination
    linkerd.io/control-plane-ns: linkerd-dev
  annotations:
    linkerd.io/created-by: linkerd/helm linkerd-version
spec:
  type: ClusterIP
  selector:
    linkerd.io/control-plane-component: destination
  ports:
  - name: grpc
    port: 8086
    targetPort: 8086
---
kind: Service
apiVersion: v1
metadata:
  name: linkerd-dst-headless
  
  labels:
    linkerd.io/control-plane-component: destination
    linkerd.io/control-plane-ns: linkerd-dev
  annotations:
    linkerd.io/created-by: linkerd/helm linkerd-version
spec:
  clusterIP: None
  selector:
    linkerd.io/control-plane-component: destination
  ports:
  - name: grpc
    port: 8086
    targetPort: 8086
---
kind: Service
apiVersion: v1
metadata:
  name: linkerd-sp-validator
  
  labels:
    linkerd.io/control-plane-component: destination
    linkerd.io/control-plane-ns: linkerd-dev
  annotations:
    linkerd.io/created-by: linkerd/helm linkerd-version
spec:
  type: ClusterIP
  selector:
    linkerd.io/control-plane-component: destination
  ports:
  - name: sp-validator
    port: 443
    targetPort: sp-validator
---
kind: Service
apiVersion: v1
metadata:
  name: linkerd-policy
  
  labels:
    linkerd.io/control-plane-component: destination
    linkerd.io/control-plane-ns: linkerd-dev
  annotations:
    linkerd.io/created-by: linkerd/helm linkerd-version
spec:
  clusterIP: None
  selector:
    linkerd.io/control-plane-component: destination
  ports:
  - name: grpc
    port: 8090
    targetPort: 8090
---
kind: Service
apiVersion: v1
metadata:
  name: linkerd-policy-validator
  
  labels:
    linkerd.io/control-plane-component: destination
    linkerd.io/control-plane-ns: linkerd-dev
  annotations:
    linkerd.io/created-by: linkerd/helm linkerd-version
spec:
  type: ClusterIP
  selector:
    linkerd.io/control-plane-component: destination
  ports:
  - name: policy-https
    port: 443
    targetPort: policy-https
---
kind: PodDisruptionBudget
apiVersion: policy/v1beta1
metadata:
  name: linkerd-dst
  
  labels:
    linkerd.io/control-plane-component: destination
    linkerd.io/control-plane-ns: linkerd-dev
  annotations:
    linkerd.io/created-by: linkerd/helm linkerd-version
spec:
  maxUnavailable: 1
  selector:
    matchLabels:
      linkerd.io/control-plane-component: destination
---
apiVersion: apps/v1
kind: Deployment
metadata:
  annotations:
    linkerd.io/created-by: linkerd/helm linkerd-version
  labels:
    app.kubernetes.io/name: destination
    app.kubernetes.io/part-of: Linkerd
    app.kubernetes.io/version: linkerd-version
    linkerd.io/control-plane-component: destination
    linkerd.io/control-plane-ns: linkerd-dev
  name: linkerd-destination
  
spec:
  replicas: 3
  selector:
    matchLabels:
      linkerd.io/control-plane-component: destination
      linkerd.io/control-plane-ns: linkerd-dev
      linkerd.io/proxy-deployment: linkerd-destination
  strategy:
    rollingUpdate:
      maxUnavailable: 1
  template:
    metadata:
      annotations:
        linkerd.io/helm-release-version: "0"
        linkerd.io/created-by: linkerd/helm linkerd-version
        linkerd.io/proxy-version: test-proxy-version
        config.linkerd.io/default-inbound-policy: "all-unauthenticated"
      labels:
        linkerd.io/control-plane-component: destination
        linkerd.io/control-plane-ns: linkerd-dev
        linkerd.io/workload-ns: linkerd-dev
        linkerd.io/proxy-deployment: linkerd-destination
    spec:
      nodeSelector:
        kubernetes.io/os: linux
      affinity:
        podAntiAffinity:
          preferredDuringSchedulingIgnoredDuringExecution:
          - podAffinityTerm:
              labelSelector:
                matchExpressions:
                - key: linkerd.io/control-plane-component
                  operator: In
                  values:
                  - destination
              topologyKey: failure-domain.beta.kubernetes.io/zone
            weight: 100
          requiredDuringSchedulingIgnoredDuringExecution:
          - labelSelector:
              matchExpressions:
              - key: linkerd.io/control-plane-component
                operator: In
                values:
                - destination
            topologyKey: kubernetes.io/hostname
      containers:
      - env:
        - name: _pod_name
          valueFrom:
            fieldRef:
              fieldPath: metadata.name
        - name: _pod_ns
          valueFrom:
            fieldRef:
              fieldPath: metadata.namespace
        - name: _pod_nodeName
          valueFrom:
            fieldRef:
              fieldPath: spec.nodeName
        - name: LINKERD2_PROXY_LOG
          value: "warn,linkerd=info"
        - name: LINKERD2_PROXY_LOG_FORMAT
          value: "plain"
        - name: LINKERD2_PROXY_DESTINATION_SVC_ADDR
          value: localhost.:8086
        - name: LINKERD2_PROXY_DESTINATION_PROFILE_NETWORKS
          value: "10.0.0.0/8,100.64.0.0/10,172.16.0.0/12,192.168.0.0/16"
        - name: LINKERD2_PROXY_POLICY_SVC_ADDR
          value: localhost.:8090
        - name: LINKERD2_PROXY_POLICY_WORKLOAD
          value: "$(_pod_ns):$(_pod_name)"
        - name: LINKERD2_PROXY_INBOUND_DEFAULT_POLICY
          value: all-unauthenticated
        - name: LINKERD2_PROXY_POLICY_CLUSTER_NETWORKS
          value: "10.0.0.0/8,100.64.0.0/10,172.16.0.0/12,192.168.0.0/16"
        - name: LINKERD2_PROXY_INBOUND_CONNECT_TIMEOUT
          value: "100ms"
        - name: LINKERD2_PROXY_OUTBOUND_CONNECT_TIMEOUT
          value: "1000ms"
        - name: LINKERD2_PROXY_CONTROL_LISTEN_ADDR
          value: 0.0.0.0:4190
        - name: LINKERD2_PROXY_ADMIN_LISTEN_ADDR
          value: 0.0.0.0:4191
        - name: LINKERD2_PROXY_OUTBOUND_LISTEN_ADDR
          value: 127.0.0.1:4140
        - name: LINKERD2_PROXY_INBOUND_LISTEN_ADDR
          value: 0.0.0.0:4143
        - name: LINKERD2_PROXY_INBOUND_IPS
          valueFrom:
            fieldRef:
              fieldPath: status.podIPs
        - name: LINKERD2_PROXY_INBOUND_PORTS
          value: "8086,8090,8443,9443,9990,9996,9997"
        - name: LINKERD2_PROXY_DESTINATION_PROFILE_SUFFIXES
          value: svc.cluster.local.
        - name: LINKERD2_PROXY_INBOUND_ACCEPT_KEEPALIVE
          value: 10000ms
        - name: LINKERD2_PROXY_OUTBOUND_CONNECT_KEEPALIVE
          value: 10000ms
        - name: LINKERD2_PROXY_INBOUND_PORTS_DISABLE_PROTOCOL_DETECTION
          value: "25,587,3306,4444,5432,6379,9300,11211"
        - name: LINKERD2_PROXY_DESTINATION_CONTEXT
          value: |
            {"ns":"$(_pod_ns)", "nodeName":"$(_pod_nodeName)"}
        - name: _pod_sa
          valueFrom:
            fieldRef:
              fieldPath: spec.serviceAccountName
        - name: LINKERD2_PROXY_IDENTITY_DIR
          value: /var/run/linkerd/identity/end-entity
        - name: LINKERD2_PROXY_IDENTITY_TRUST_ANCHORS
          valueFrom:
            configMapKeyRef:
              name: linkerd-identity-trust-roots
              key: ca-bundle.crt
        - name: LINKERD2_PROXY_IDENTITY_TOKEN_FILE
          value: /var/run/secrets/tokens/linkerd-identity-token
        - name: LINKERD2_PROXY_IDENTITY_SVC_ADDR
          value: linkerd-identity-headless.linkerd-dev.svc.cluster.local.:8080
        - name: LINKERD2_PROXY_IDENTITY_LOCAL_NAME
          value: $(_pod_sa).$(_pod_ns).serviceaccount.identity.linkerd-dev.test.trust.domain
        - name: LINKERD2_PROXY_IDENTITY_SVC_NAME
          value: linkerd-identity.linkerd-dev.serviceaccount.identity.linkerd-dev.test.trust.domain
        - name: LINKERD2_PROXY_DESTINATION_SVC_NAME
          value: linkerd-destination.linkerd-dev.serviceaccount.identity.linkerd-dev.test.trust.domain
        - name: LINKERD2_PROXY_POLICY_SVC_NAME
          value: linkerd-destination.linkerd-dev.serviceaccount.identity.linkerd-dev.test.trust.domain
        image: cr.l5d.io/linkerd/proxy:test-proxy-version
        imagePullPolicy: IfNotPresent
        livenessProbe:
          httpGet:
            path: /live
            port: 4191
          initialDelaySeconds: 10
        name: linkerd-proxy
        ports:
        - containerPort: 4143
          name: linkerd-proxy
        - containerPort: 4191
          name: linkerd-admin
        readinessProbe:
          httpGet:
            path: /ready
            port: 4191
          initialDelaySeconds: 2
        resources:
          limits:
            memory: "250Mi"
          requests:
            cpu: "100m"
            memory: "20Mi"
        securityContext:
          allowPrivilegeEscalation: false
          readOnlyRootFilesystem: true
          runAsUser: 2102
        terminationMessagePolicy: FallbackToLogsOnError
        lifecycle:
          postStart:
            exec:
              command:
                - /usr/lib/linkerd/linkerd-await
                - --timeout=2m
        volumeMounts:
        - mountPath: /var/run/linkerd/identity/end-entity
          name: linkerd-identity-end-entity
        - mountPath: /var/run/secrets/tokens
          name: linkerd-identity-token
      - args:
        - destination
        - -addr=:8086
        - -controller-namespace=linkerd-dev
        - -enable-h2-upgrade=true
        - -log-level=info
        - -log-format=plain
        - -enable-endpoint-slices=true
        - -cluster-domain=cluster.local
        - -identity-trust-domain=test.trust.domain
        - -default-opaque-ports=25,587,3306,4444,5432,6379,9300,11211
        image: cr.l5d.io/linkerd/controller:linkerd-version
        imagePullPolicy: IfNotPresent
        livenessProbe:
          httpGet:
            path: /ping
            port: 9996
          initialDelaySeconds: 10
        name: destination
        ports:
        - containerPort: 8086
          name: grpc
        - containerPort: 9996
          name: admin-http
        readinessProbe:
          failureThreshold: 7
          httpGet:
            path: /ready
            port: 9996
        resources:
          limits:
            memory: "250Mi"
          requests:
            cpu: "100m"
            memory: "50Mi"
        securityContext:
          runAsUser: 2103
          allowPrivilegeEscalation: false
      - args:
        - sp-validator
        - -log-level=info
        - -log-format=plain
        image: cr.l5d.io/linkerd/controller:linkerd-version
        imagePullPolicy: IfNotPresent
        livenessProbe:
          httpGet:
            path: /ping
            port: 9997
          initialDelaySeconds: 10
        name: sp-validator
        ports:
        - containerPort: 8443
          name: sp-validator
        - containerPort: 9997
          name: admin-http
        readinessProbe:
          failureThreshold: 7
          httpGet:
            path: /ready
            port: 9997
        securityContext:
          runAsUser: 2103
          allowPrivilegeEscalation: false
        volumeMounts:
        - mountPath: /var/run/linkerd/tls
          name: sp-tls
          readOnly: true
      - args:
        - --admin-addr=0.0.0.0:9990
        - --control-plane-namespace=linkerd-dev
        - --grpc-addr=0.0.0.0:8090
        - --server-addr=0.0.0.0:9443
        - --server-tls-key=/var/run/linkerd/tls/tls.key
        - --server-tls-certs=/var/run/linkerd/tls/tls.crt
        - --cluster-networks=10.0.0.0/8,100.64.0.0/10,172.16.0.0/12,192.168.0.0/16
        - --identity-domain=test.trust.domain
        - --default-policy=all-unauthenticated
        - --log-level=linkerd=info,warn
        - --log-format=plain
        image: cr.l5d.io/linkerd/policy-controller:linkerd-version
        imagePullPolicy: IfNotPresent
        livenessProbe:
          httpGet:
            path: /live
            port: admin
        name: policy
        ports:
        - containerPort: 8090
          name: grpc
        - containerPort: 9990
          name: admin
        - containerPort: 9443
          name: policy-https
        readinessProbe:
          failureThreshold: 7
          httpGet:
            path: /ready
            port: admin
          initialDelaySeconds: 10
        resources:
        securityContext:
          runAsUser: 2103
          allowPrivilegeEscalation: false
        volumeMounts:
        - mountPath: /var/run/linkerd/tls
          name: policy-tls
          readOnly: true
      initContainers:
      - args:
        - --incoming-proxy-port
        - "4143"
        - --outgoing-proxy-port
        - "4140"
        - --proxy-uid
        - "2102"
        - --inbound-ports-to-ignore
        - "4190,4191,222"
        - --outbound-ports-to-ignore
        - "443"
        image: cr.l5d.io/linkerd/proxy-init:test-proxy-init-version
        imagePullPolicy: IfNotPresent
        name: linkerd-init
        resources:
          limits:
            cpu: "100m"
            memory: "20Mi"
          requests:
            cpu: "100m"
            memory: "20Mi"
        securityContext:
          allowPrivilegeEscalation: false
          capabilities:
            add:
            - NET_ADMIN
            - NET_RAW
          privileged: false
          runAsNonRoot: true
          readOnlyRootFilesystem: true
        terminationMessagePolicy: FallbackToLogsOnError
        volumeMounts:
        - mountPath: /run
          name: linkerd-proxy-init-xtables-lock
      serviceAccountName: linkerd-destination
      volumes:
      - name: sp-tls
        secret:
          secretName: linkerd-sp-validator-k8s-tls
      - name: policy-tls
        secret:
          secretName: linkerd-policy-validator-k8s-tls
      - emptyDir: {}
        name: linkerd-proxy-init-xtables-lock
      - name: linkerd-identity-token
        projected:
          sources:
          - serviceAccountToken:
              path: linkerd-identity-token
              expirationSeconds: 86400
              audience: identity.l5d.io
      - emptyDir:
          medium: Memory
        name: linkerd-identity-end-entity
---
# Source: linkerd-control-plane/templates/heartbeat.yaml
---
###
### Heartbeat
###
apiVersion: batch/v1beta1
kind: CronJob
metadata:
  name: linkerd-heartbeat
  
  labels:
    app.kubernetes.io/name: heartbeat
    app.kubernetes.io/part-of: Linkerd
    app.kubernetes.io/version: linkerd-version
    linkerd.io/control-plane-component: heartbeat
    linkerd.io/control-plane-ns: linkerd-dev
  annotations:
    linkerd.io/created-by: linkerd/helm linkerd-version
spec:
  concurrencyPolicy: Replace
  schedule: "1 2 3 4 5"
  successfulJobsHistoryLimit: 0
  jobTemplate:
    spec:
      template:
        metadata:
          labels:
            linkerd.io/control-plane-component: heartbeat
            linkerd.io/workload-ns: linkerd-dev
          annotations:
            linkerd.io/created-by: linkerd/helm linkerd-version
        spec:
          nodeSelector:
            kubernetes.io/os: linux
          serviceAccountName: linkerd-heartbeat
          restartPolicy: Never
          containers:
          - name: heartbeat
            image: cr.l5d.io/linkerd/controller:linkerd-version
            imagePullPolicy: IfNotPresent
            env:
            - name: LINKERD_DISABLED
              value: "the heartbeat controller does not use the proxy"
            args:
            - "heartbeat"
            - "-controller-namespace=linkerd-dev"
            - "-log-level=info"
            - "-log-format=plain"
            - "-prometheus-url=http://prometheus.linkerd-viz.svc.cluster.local:9090"
            resources:
              limits:
                memory: "250Mi"
              requests:
                cpu: "100m"
                memory: "50Mi"
            securityContext:
              runAsUser: 2103
              allowPrivilegeEscalation: false
---
# Source: linkerd-control-plane/templates/proxy-injector.yaml
---
###
### Proxy Injector
###
apiVersion: apps/v1
kind: Deployment
metadata:
  annotations:
    linkerd.io/created-by: linkerd/helm linkerd-version
  labels:
    app.kubernetes.io/name: proxy-injector
    app.kubernetes.io/part-of: Linkerd
    app.kubernetes.io/version: linkerd-version
    linkerd.io/control-plane-component: proxy-injector
    linkerd.io/control-plane-ns: linkerd-dev
  name: linkerd-proxy-injector
  
spec:
  replicas: 3
  selector:
    matchLabels:
      linkerd.io/control-plane-component: proxy-injector
  strategy:
    rollingUpdate:
      maxUnavailable: 1
  template:
    metadata:
      annotations:
        linkerd.io/helm-release-version: "0"
        linkerd.io/created-by: linkerd/helm linkerd-version
        linkerd.io/proxy-version: test-proxy-version
        config.linkerd.io/opaque-ports: "8443"
        config.linkerd.io/default-inbound-policy: "all-unauthenticated"
      labels:
        linkerd.io/control-plane-component: proxy-injector
        linkerd.io/control-plane-ns: linkerd-dev
        linkerd.io/workload-ns: linkerd-dev
        linkerd.io/proxy-deployment: linkerd-proxy-injector
    spec:
      nodeSelector:
        kubernetes.io/os: linux
      affinity:
        podAntiAffinity:
          preferredDuringSchedulingIgnoredDuringExecution:
          - podAffinityTerm:
              labelSelector:
                matchExpressions:
                - key: linkerd.io/control-plane-component
                  operator: In
                  values:
                  - proxy-injector
              topologyKey: failure-domain.beta.kubernetes.io/zone
            weight: 100
          requiredDuringSchedulingIgnoredDuringExecution:
          - labelSelector:
              matchExpressions:
              - key: linkerd.io/control-plane-component
                operator: In
                values:
                - proxy-injector
            topologyKey: kubernetes.io/hostname
      containers:
      - env:
        - name: _pod_name
          valueFrom:
            fieldRef:
              fieldPath: metadata.name
        - name: _pod_ns
          valueFrom:
            fieldRef:
              fieldPath: metadata.namespace
        - name: _pod_nodeName
          valueFrom:
            fieldRef:
              fieldPath: spec.nodeName
        - name: LINKERD2_PROXY_LOG
          value: "warn,linkerd=info"
        - name: LINKERD2_PROXY_LOG_FORMAT
          value: "plain"
        - name: LINKERD2_PROXY_DESTINATION_SVC_ADDR
          value: linkerd-dst-headless.linkerd-dev.svc.cluster.local.:8086
        - name: LINKERD2_PROXY_DESTINATION_PROFILE_NETWORKS
          value: "10.0.0.0/8,100.64.0.0/10,172.16.0.0/12,192.168.0.0/16"
        - name: LINKERD2_PROXY_POLICY_SVC_ADDR
          value: linkerd-policy.linkerd-dev.svc.cluster.local.:8090
        - name: LINKERD2_PROXY_POLICY_WORKLOAD
          value: "$(_pod_ns):$(_pod_name)"
        - name: LINKERD2_PROXY_INBOUND_DEFAULT_POLICY
          value: all-unauthenticated
        - name: LINKERD2_PROXY_POLICY_CLUSTER_NETWORKS
          value: "10.0.0.0/8,100.64.0.0/10,172.16.0.0/12,192.168.0.0/16"
        - name: LINKERD2_PROXY_INBOUND_CONNECT_TIMEOUT
          value: "100ms"
        - name: LINKERD2_PROXY_OUTBOUND_CONNECT_TIMEOUT
          value: "1000ms"
        - name: LINKERD2_PROXY_CONTROL_LISTEN_ADDR
          value: 0.0.0.0:4190
        - name: LINKERD2_PROXY_ADMIN_LISTEN_ADDR
          value: 0.0.0.0:4191
        - name: LINKERD2_PROXY_OUTBOUND_LISTEN_ADDR
          value: 127.0.0.1:4140
        - name: LINKERD2_PROXY_INBOUND_LISTEN_ADDR
          value: 0.0.0.0:4143
        - name: LINKERD2_PROXY_INBOUND_IPS
          valueFrom:
            fieldRef:
              fieldPath: status.podIPs
        - name: LINKERD2_PROXY_INBOUND_PORTS
          value: "8443,9995"
        - name: LINKERD2_PROXY_DESTINATION_PROFILE_SUFFIXES
          value: svc.cluster.local.
        - name: LINKERD2_PROXY_INBOUND_ACCEPT_KEEPALIVE
          value: 10000ms
        - name: LINKERD2_PROXY_OUTBOUND_CONNECT_KEEPALIVE
          value: 10000ms
        - name: LINKERD2_PROXY_INBOUND_PORTS_DISABLE_PROTOCOL_DETECTION
          value: "25,587,3306,4444,5432,6379,9300,11211"
        - name: LINKERD2_PROXY_DESTINATION_CONTEXT
          value: |
            {"ns":"$(_pod_ns)", "nodeName":"$(_pod_nodeName)"}
        - name: _pod_sa
          valueFrom:
            fieldRef:
              fieldPath: spec.serviceAccountName
        - name: LINKERD2_PROXY_IDENTITY_DIR
          value: /var/run/linkerd/identity/end-entity
        - name: LINKERD2_PROXY_IDENTITY_TRUST_ANCHORS
          valueFrom:
            configMapKeyRef:
              name: linkerd-identity-trust-roots
              key: ca-bundle.crt
        - name: LINKERD2_PROXY_IDENTITY_TOKEN_FILE
          value: /var/run/secrets/tokens/linkerd-identity-token
        - name: LINKERD2_PROXY_IDENTITY_SVC_ADDR
          value: linkerd-identity-headless.linkerd-dev.svc.cluster.local.:8080
        - name: LINKERD2_PROXY_IDENTITY_LOCAL_NAME
          value: $(_pod_sa).$(_pod_ns).serviceaccount.identity.linkerd-dev.test.trust.domain
        - name: LINKERD2_PROXY_IDENTITY_SVC_NAME
          value: linkerd-identity.linkerd-dev.serviceaccount.identity.linkerd-dev.test.trust.domain
        - name: LINKERD2_PROXY_DESTINATION_SVC_NAME
          value: linkerd-destination.linkerd-dev.serviceaccount.identity.linkerd-dev.test.trust.domain
        - name: LINKERD2_PROXY_POLICY_SVC_NAME
          value: linkerd-destination.linkerd-dev.serviceaccount.identity.linkerd-dev.test.trust.domain
        image: cr.l5d.io/linkerd/proxy:test-proxy-version
        imagePullPolicy: IfNotPresent
        livenessProbe:
          httpGet:
            path: /live
            port: 4191
          initialDelaySeconds: 10
        name: linkerd-proxy
        ports:
        - containerPort: 4143
          name: linkerd-proxy
        - containerPort: 4191
          name: linkerd-admin
        readinessProbe:
          httpGet:
            path: /ready
            port: 4191
          initialDelaySeconds: 2
        resources:
          limits:
            memory: "250Mi"
          requests:
            cpu: "100m"
            memory: "20Mi"
        securityContext:
          allowPrivilegeEscalation: false
          readOnlyRootFilesystem: true
          runAsUser: 2102
        terminationMessagePolicy: FallbackToLogsOnError
        lifecycle:
          postStart:
            exec:
              command:
                - /usr/lib/linkerd/linkerd-await
                - --timeout=2m
        volumeMounts:
        - mountPath: /var/run/linkerd/identity/end-entity
          name: linkerd-identity-end-entity
        - mountPath: /var/run/secrets/tokens
          name: linkerd-identity-token
      - args:
        - proxy-injector
        - -log-level=info
        - -log-format=plain
        - -linkerd-namespace=linkerd-dev
        image: cr.l5d.io/linkerd/controller:linkerd-version
        imagePullPolicy: IfNotPresent
        livenessProbe:
          httpGet:
            path: /ping
            port: 9995
          initialDelaySeconds: 10
        name: proxy-injector
        ports:
        - containerPort: 8443
          name: proxy-injector
        - containerPort: 9995
          name: admin-http
        readinessProbe:
          failureThreshold: 7
          httpGet:
            path: /ready
            port: 9995
        resources:
          limits:
            memory: "250Mi"
          requests:
            cpu: "100m"
            memory: "50Mi"
        securityContext:
          runAsUser: 2103
          allowPrivilegeEscalation: false
        volumeMounts:
        - mountPath: /var/run/linkerd/config
          name: config
        - mountPath: /var/run/linkerd/identity/trust-roots
          name: trust-roots
        - mountPath: /var/run/linkerd/tls
          name: tls
          readOnly: true
      initContainers:
      - args:
        - --incoming-proxy-port
        - "4143"
        - --outgoing-proxy-port
        - "4140"
        - --proxy-uid
        - "2102"
        - --inbound-ports-to-ignore
        - "4190,4191,222"
        - --outbound-ports-to-ignore
        - "111"
        image: cr.l5d.io/linkerd/proxy-init:test-proxy-init-version
        imagePullPolicy: IfNotPresent
        name: linkerd-init
        resources:
          limits:
            cpu: "100m"
            memory: "20Mi"
          requests:
            cpu: "100m"
            memory: "20Mi"
        securityContext:
          allowPrivilegeEscalation: false
          capabilities:
            add:
            - NET_ADMIN
            - NET_RAW
          privileged: false
          runAsNonRoot: true
          readOnlyRootFilesystem: true
        terminationMessagePolicy: FallbackToLogsOnError
        volumeMounts:
        - mountPath: /run
          name: linkerd-proxy-init-xtables-lock
      serviceAccountName: linkerd-proxy-injector
      volumes:
      - configMap:
          name: linkerd-config
        name: config
      - configMap:
          name: linkerd-identity-trust-roots
        name: trust-roots
      - name: tls
        secret:
          secretName: linkerd-proxy-injector-k8s-tls
      - emptyDir: {}
        name: linkerd-proxy-init-xtables-lock
      - name: linkerd-identity-token
        projected:
          sources:
          - serviceAccountToken:
              path: linkerd-identity-token
              expirationSeconds: 86400
              audience: identity.l5d.io
      - emptyDir:
          medium: Memory
        name: linkerd-identity-end-entity
---
kind: Service
apiVersion: v1
metadata:
  name: linkerd-proxy-injector
  
  labels:
    linkerd.io/control-plane-component: proxy-injector
    linkerd.io/control-plane-ns: linkerd-dev
  annotations:
    linkerd.io/created-by: linkerd/helm linkerd-version
    config.linkerd.io/opaque-ports: "443"
spec:
  type: ClusterIP
  selector:
    linkerd.io/control-plane-component: proxy-injector
  ports:
  - name: proxy-injector
    port: 443
    targetPort: proxy-injector
---
kind: PodDisruptionBudget
apiVersion: policy/v1beta1
metadata:
  name: linkerd-proxy-injector
  
  labels:
    linkerd.io/control-plane-component: proxy-injector
    linkerd.io/control-plane-ns: linkerd-dev
  annotations:
    linkerd.io/created-by: linkerd/helm linkerd-version
spec:
  maxUnavailable: 1
  selector:
    matchLabels:
      linkerd.io/control-plane-component: proxy-injector<|MERGE_RESOLUTION|>--- conflicted
+++ resolved
@@ -161,13 +161,10 @@
     apiGroups: ["policy.linkerd.io"]
     apiVersions: ["v1alpha1", "v1beta1"]
     resources:
-<<<<<<< HEAD
     - authorizationpolicies
     - networkauthentications
     - meshtlsauthentications
-=======
     - serverauthorizations
->>>>>>> c78b4259
     - servers
   sideEffects: None
 ---
